# Copyright 2022 Pants project contributors (see CONTRIBUTORS.md).
# Licensed under the Apache License, Version 2.0 (see LICENSE).

from __future__ import absolute_import

import errno
import json
import os
from textwrap import dedent
from typing import Any, Callable, List

import colors
import pytest

from pex import fs
from pex.cli.testing import run_pex3
from pex.common import chmod_plus_x, touch
from pex.os import WINDOWS
from pex.testing import IS_PYPY, pex_call, pex_check_call, pex_check_output, run_pex_command
from pex.version import __version__


def find_max_length(
    seed_max,  # type: int
    is_too_long,  # type: Callable[[int], bool]
):
    # type: (...) -> int

    too_long_low_watermark = seed_max
    ok_high_watermark = 0
    current_length = seed_max
    steps = 0
    while True:
        steps += 1
        if is_too_long(current_length):
            too_long_low_watermark = min(too_long_low_watermark, current_length)
        elif current_length + 1 == too_long_low_watermark:
            return current_length
        else:
            assert current_length < seed_max, "Did not probe high enough for shebang length limit."
            ok_high_watermark = max(ok_high_watermark, current_length)
        assert ok_high_watermark < too_long_low_watermark
        current_length = ok_high_watermark + (too_long_low_watermark - ok_high_watermark) // 2


# Pytest fails to cleanup tmp dirs used probing file_path_length_limit and this squashes a very
# large ream of warnings.
pytestmark = pytest.mark.filterwarnings("ignore:\\(rm_rf\\) error removing.*:pytest.PytestWarning")


@pytest.fixture(scope="module")
def file_path_length_limit(tmpdir_factory):
    # type: (Any) -> int

    def file_path_too_long(length):
        # type: (int) -> bool
        path = str(tmpdir_factory.mktemp("td"))
        while len(path) < length - len(os.path.join("directory", "x")):
            path = os.path.join(path, "directory")
            try:
                os.mkdir(path)
            except (IOError, OSError) as e:
                if e.errno == errno.ENAMETOOLONG:
                    return True
                elif e.errno != errno.EEXIST:
                    raise e

        if len(path) < length:
            padding = length - len(path) - len(os.sep)
            path = os.path.join(path, "x" * padding)
            try:
                touch(path)
            except (IOError, OSError) as e:
                if e.errno == errno.ENAMETOOLONG:
                    return True
                raise e

        return False

    return find_max_length(seed_max=2 ** 16, is_too_long=file_path_too_long)


@pytest.fixture(scope="module")
def shebang_length_limit(
    tmpdir_factory,  # type: Any
    file_path_length_limit,  # type: int
):
    # type: (...) -> int

    def shebang_too_long(length):
        # type: (int) -> bool
        path = str(tmpdir_factory.mktemp("td"))
        while len(path) < length - len("#!\n" + os.path.join("directory", "x")):
            path = os.path.join(path, "directory")
            try:
                os.mkdir(path)
            except (IOError, OSError) as e:
                if e.errno != errno.EEXIST:
                    raise e

        sh_path = os.path.join(path, "x" * (length - len("#!\n" + path + os.sep)))
        try:
            os.unlink(sh_path)
        except (IOError, OSError) as e:
            if e.errno != errno.ENOENT:
                raise e
        fs.safe_symlink("/bin/sh", sh_path)

        script = os.path.join(path, "script.sh")
        with open(script, "w") as fp:
            fp.write("#!{sh_path}\n".format(sh_path=sh_path))
            fp.write("exit 0\n")
        chmod_plus_x(script)
        try:
<<<<<<< HEAD
            return 0 != pex_call(args=[script])
        except OSError as e:
=======
            return 0 != subprocess.call(args=[script])
        except (IOError, OSError) as e:
>>>>>>> 1be03fed
            if e.errno == errno.ENOEXEC:
                return True
            raise e

    return find_max_length(
        seed_max=file_path_length_limit - len(os.sep + "script.sh"), is_too_long=shebang_too_long
    )


@pytest.fixture
def too_deep_pex_root(
    tmpdir,  # type: Any
    file_path_length_limit,  # type: int
    shebang_length_limit,  # type: int
):
    # type: (...) -> str

    # The short venv python used in --venv shebangs is of the form:
    #   <PEX_ROOT>/venvs/s/592c68dc/venv/bin/python
    # With no collisions, the hash dir is 8 characters, and we expect no collisions in this bespoke
    # new empty temporary dir PEX_ROOT>
    padding_dirs_length = shebang_length_limit - len(
        "#!"
        + os.path.join(
            str(tmpdir),
            "pex_root",
            "venvs",
            "s",
            "12345678",
            "venv",
            "bin",
            "pypy" if IS_PYPY else "python",
        )
        + "\n"
    )
    if padding_dirs_length > file_path_length_limit:
        pytest.skip(
            "Cannot create a PEX_ROOT in the tmp dir that both generates a too-long venv pex "
            "script shebang and yet does not generate a path to that venv pex script that is too "
            "long.\n"
            "Max shebang length: {shebang_length_limit}\n"
            "Max file path length: {file_path_length_limit}\n"
            "Temp dir length: {tmpdir_path_length}\n"
            "Temp dir:\n{tmpdir}".format(
                shebang_length_limit=shebang_length_limit,
                file_path_length_limit=file_path_length_limit,
                tmpdir_path_length=len(str(tmpdir)),
                tmpdir=tmpdir,
            )
        )

    padding_dirs_path = "directory"
    while len(padding_dirs_path) < padding_dirs_length - len(os.path.join("directory", "x")):
        padding_dirs_path = os.path.join(padding_dirs_path, "directory")
    padding_dirs_path = os.path.join(
        padding_dirs_path, "x" * (padding_dirs_length - len(padding_dirs_path + os.sep))
    )

    return os.path.realpath(os.path.join(str(tmpdir), padding_dirs_path, "pex_root"))


@pytest.mark.parametrize(
    "execution_mode_args",
    [
        pytest.param([], id="ZIPAPP"),
        pytest.param(["--venv"], id="VENV"),
        pytest.param(["--sh-boot"], id="ZIPAPP (--sh-boot)"),
        pytest.param(["--venv", "--sh-boot"], id="VENV (--sh-boot)"),
    ],
)
@pytest.mark.skipif(WINDOWS, reason="XXX")
def test_shebang_length_limit_runtime(
    tmpdir,  # type: Any
    execution_mode_args,  # type: List[str]
    too_deep_pex_root,  # type: str
):
    # type: (...) -> None

    pex = os.path.realpath(os.path.join(str(tmpdir), "pex"))
    result = run_pex_command(
        args=[
            "--pex-root",
            too_deep_pex_root,
            "--runtime-pex-root",
            too_deep_pex_root,
            "-o",
            pex,
            "--seed",
            "verbose",
        ]
        + execution_mode_args
    )
    result.assert_success()
    seeded_pex = json.loads(result.output)["pex"]

    test_pex_args = ["-c", "import __main__; print(__main__.__file__)"]

    def assert_pex_works(pex_file):
        assert (
            pex_check_output(args=[pex_file] + test_pex_args)
            .decode("utf8")
            .startswith(too_deep_pex_root)
        )

    if "--venv" in execution_mode_args:
        # Running the venv pex directly should fail since the shebang length is too long.
        with pytest.raises(OSError) as exc_info:
            pex_check_call(args=[seeded_pex] + test_pex_args)
        assert exc_info.value.errno == errno.ENOEXEC
    else:
        assert_pex_works(seeded_pex)

    assert_pex_works(pex)


@pytest.mark.skipif(WINDOWS, reason="XXX")
def test_shebang_length_limit_buildtime_resolve(
    tmpdir,  # type: Any
    too_deep_pex_root,  # type: str
):
    # type: (...) -> None

    pex = os.path.realpath(os.path.join(str(tmpdir), "pex"))
    # N.B.: This runs the vendored Pip tool in a dogfood venv to resolve ansicolors.
    run_pex_command(
        args=[
            "--pex-root",
            too_deep_pex_root,
            "--runtime-pex-root",
            too_deep_pex_root,
            "-o",
            pex,
            "ansicolors==1.1.8",
        ]
    ).assert_success()

    assert (
        colors.cyan("Jane")
        == pex_check_output(args=[pex, "-c", "import colors; print(colors.cyan('Jane'))"])
        .decode("utf-8")
        .strip()
    )


@pytest.mark.skipif(WINDOWS, reason="XXX")
def test_shebang_length_limit_buildtime_lock_local_project(
    tmpdir,  # type: Any
    pex_project_dir,  # type: str
    too_deep_pex_root,  # type: str
):
    # type: (...) -> None

    lock = os.path.realpath(os.path.join(str(tmpdir), "lock.json"))
    # N.B.: This runs the vendored PEP 517 / 518 sdist build tool in a dogfood venv to create an
    # sdist for the local Pex project that can be consistently hashed.
    run_pex3(
        "lock",
        "create",
        "--pex-root",
        too_deep_pex_root,
        "-o",
        lock,
        "--indent",
        "2",
        "ansicolors==1.1.8",
        pex_project_dir,
    ).assert_success()

    pex = os.path.realpath(os.path.join(str(tmpdir), "pex"))
    run_pex_command(
        args=[
            "--pex-root",
            too_deep_pex_root,
            "--runtime-pex-root",
            too_deep_pex_root,
            "-o",
            pex,
            "--lock",
            lock,
        ]
    ).assert_success()

    assert (
        colors.yellow(__version__)
        == pex_check_output(
            args=[
                pex,
                "-c",
                dedent(
                    """\
                    import colors

                    from pex.version import __version__


                    print(colors.yellow(__version__))
                    """
                ),
            ]
        )
        .decode("utf-8")
        .strip()
    )<|MERGE_RESOLUTION|>--- conflicted
+++ resolved
@@ -112,13 +112,8 @@
             fp.write("exit 0\n")
         chmod_plus_x(script)
         try:
-<<<<<<< HEAD
             return 0 != pex_call(args=[script])
-        except OSError as e:
-=======
-            return 0 != subprocess.call(args=[script])
         except (IOError, OSError) as e:
->>>>>>> 1be03fed
             if e.errno == errno.ENOEXEC:
                 return True
             raise e
