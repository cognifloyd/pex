--- conflicted
+++ resolved
@@ -10,11 +10,7 @@
 import pytest
 
 from pex.common import open_zip, safe_open, temporary_dir, touch
-<<<<<<< HEAD
-=======
-from pex.compatibility import WINDOWS, commonpath
-from pex.executor import Executor
->>>>>>> 1be03fed
+from pex.compatibility import commonpath
 from pex.layout import Layout
 from pex.pex import PEX
 from pex.pex_builder import CopyMode, PEXBuilder
