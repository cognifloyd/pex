# Copyright 2019 Pants project contributors (see CONTRIBUTORS.md).
# Licensed under the Apache License, Version 2.0 (see LICENSE).

import os
import sys
from contextlib import contextmanager

from pex import third_party
from pex.common import temporary_dir
<<<<<<< HEAD
from pex.testing import pex_check_output
=======
from pex.compatibility import commonpath
>>>>>>> 1be03fed
from pex.typing import TYPE_CHECKING
from pex.variables import ENV

if TYPE_CHECKING:
    from typing import Dict, Iterator, Tuple


@contextmanager
def temporary_pex_root():
    # type: () -> Iterator[Tuple[str, Dict[str, str]]]
    with temporary_dir() as pex_root, ENV.patch(PEX_ROOT=os.path.realpath(pex_root)) as env:
        original_isolated = third_party._ISOLATED
        try:
            third_party._ISOLATED = None
            yield os.path.realpath(pex_root), env
        finally:
            third_party._ISOLATED = original_isolated


def test_isolated_pex_root():
    # type: () -> None
    with temporary_pex_root() as (pex_root, _):
        devendored_chroot = os.path.realpath(third_party.isolated().chroot_path)
        assert pex_root == commonpath([pex_root, devendored_chroot])


def test_isolated_vendoring_constraints_omitted():
    # type: () -> None
    with temporary_pex_root() as (pex_root, _):
        devendored_chroot = os.path.realpath(third_party.isolated().chroot_path)
        assert [] == [
            os.path.join(root, file)
            for root, _, files in os.walk(devendored_chroot)
            for file in files
            if file == "constraints.txt"
        ]


def test_isolated_idempotent_inprocess():
    # type: () -> None
    with temporary_pex_root():
        result1 = third_party.isolated()
        result2 = third_party.isolated()
        assert result1.pex_hash == result2.pex_hash
        assert os.path.realpath(result1.chroot_path) == os.path.realpath(result2.chroot_path)


def test_isolated_idempotent_subprocess():
    # type: () -> None
    with temporary_pex_root() as (_, env):
        devendored_chroot = os.path.realpath(third_party.isolated().chroot_path)
        stdout = pex_check_output(
            args=[
                sys.executable,
                "-c",
                "from pex import third_party; print(third_party.isolated().chroot_path)",
            ],
            env=env,
        )
        assert devendored_chroot == os.path.realpath(stdout.decode("utf-8").strip())<|MERGE_RESOLUTION|>--- conflicted
+++ resolved
@@ -7,11 +7,8 @@
 
 from pex import third_party
 from pex.common import temporary_dir
-<<<<<<< HEAD
+from pex.compatibility import commonpath
 from pex.testing import pex_check_output
-=======
-from pex.compatibility import commonpath
->>>>>>> 1be03fed
 from pex.typing import TYPE_CHECKING
 from pex.variables import ENV
 
