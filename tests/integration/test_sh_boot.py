--- conflicted
+++ resolved
@@ -11,22 +11,8 @@
 import pytest
 
 from pex.common import safe_open
-<<<<<<< HEAD
 from pex.os import WINDOWS
-from pex.testing import (
-    ALL_PY_VERSIONS,
-    ensure_python_interpreter,
-    make_env,
-    pex_check_output,
-=======
-from pex.testing import (
-    ALL_PY_VERSIONS,
-    all_pythons,
-    ensure_python_interpreter,
-    make_env,
->>>>>>> 1be03fed
-    run_pex_command,
-)
+from pex.testing import all_pythons, make_env, pex_check_output, run_pex_command
 from pex.typing import TYPE_CHECKING
 
 if TYPE_CHECKING:
