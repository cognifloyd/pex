--- conflicted
+++ resolved
@@ -9,17 +9,13 @@
 import random
 import subprocess
 import sys
-from collections import OrderedDict
 from contextlib import contextmanager
 from textwrap import dedent
 from typing import Sequence
 
-<<<<<<< HEAD
+import pytest
+
 from pex.atomic_directory import atomic_directory
-=======
-import pytest
-
->>>>>>> 1be03fed
 from pex.common import (
     is_python_script,
     open_zip,
@@ -34,11 +30,7 @@
 from pex.enum import Enum
 from pex.executor import Executor
 from pex.interpreter import PythonInterpreter
-<<<<<<< HEAD
 from pex.os import LINUX, MAC, WINDOWS
-=======
-from pex.orderedset import OrderedSet
->>>>>>> 1be03fed
 from pex.pex import PEX
 from pex.pex_builder import PEXBuilder
 from pex.pex_info import PexInfo
@@ -47,11 +39,7 @@
 from pex.targets import LocalInterpreter
 from pex.typing import TYPE_CHECKING, cast
 from pex.util import named_temporary_file
-<<<<<<< HEAD
 from pex.venv.virtualenv import InvalidVirtualenvError, Virtualenv
-=======
-from pex.venv.virtualenv import Virtualenv
->>>>>>> 1be03fed
 
 if TYPE_CHECKING:
     from typing import (
@@ -500,12 +488,6 @@
 # robotically instead.
 PY27 = "2.7.18"
 PY38 = "3.8.10"
-<<<<<<< HEAD
-PY310 = "3.10.6"
-
-ALL_PY_VERSIONS = (PY27, PY38, PY310)
-_ALL_PY3_VERSIONS = (PY38, PY310)
-=======
 PY39 = "3.9.13"
 PY310 = "3.10.7"
 
@@ -513,7 +495,6 @@
 _ALL_PY_VERSIONS_TO_VERSION_INFO = {
     version: tuple(map(int, version.split("."))) for version in ALL_PY_VERSIONS
 }
->>>>>>> 1be03fed
 
 
 def ensure_python_distribution(version):
