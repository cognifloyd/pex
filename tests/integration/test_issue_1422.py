# Copyright 2021 Pants project contributors (see CONTRIBUTORS.md).
# Licensed under the Apache License, Version 2.0 (see LICENSE).

import os
import re
import subprocess
import sys

<<<<<<< HEAD
from pex.testing import (
    PY27,
    PY38,
    PY310,
    ensure_python_interpreter,
    make_env,
    pex_popen,
    run_pex_command,
)
=======
from pex.testing import PY38, PY39, PY310, ensure_python_interpreter, make_env, run_pex_command
>>>>>>> 1be03fed
from pex.typing import TYPE_CHECKING

if TYPE_CHECKING:
    from typing import Any, Iterable, Optional, Tuple


def test_unconstrained_universal_venv_pex(tmpdir):
    # type: (Any) -> None
    setuptools_pex = os.path.join(str(tmpdir), "setuptools.pex")
    run_pex_command(args=["setuptools==44.0.0", "-o", setuptools_pex, "--venv"]).assert_success()

    def execute_pex(
        python,  # type: str
        **extra_env  # type: str
    ):
        # type: (...) -> Tuple[bytes, bytes, int]
        process = pex_popen(
            args=[
                python,
                setuptools_pex,
                "-c",
                "import sys; print('.'.join(map(str, sys.version_info[:2])))",
            ],
            env=make_env(PEX_VERBOSE=1, **extra_env),
            stdout=subprocess.PIPE,
            stderr=subprocess.PIPE,
        )
        stdout, stderr = process.communicate()
        return stdout, stderr, process.returncode

    def assert_uses_python(
        python,  # type: str
        expected_version,  # type: Tuple[int, int]
        expected_warnings=None,  # type: Optional[Iterable[str]]
        **extra_env  # type: str
    ):
        # type: (...) -> None
        stdout, stderr, returncode = execute_pex(python, **extra_env)
        assert 0 == returncode, stderr
        assert ".".join(map(str, expected_version)) == stdout.decode("utf-8").strip()

        stderr_text = stderr.decode("utf-8").strip()
        if expected_warnings:
            assert "PEXWarning" in stderr_text
            for expected_warning in expected_warnings:
                assert re.search(expected_warning, stderr_text)
        else:
            assert "PEXWarning" not in stderr_text

<<<<<<< HEAD
    py27 = ensure_python_interpreter(PY27)
    py37 = ensure_python_interpreter(PY38)
=======
    py38 = ensure_python_interpreter(PY38)
    py39 = ensure_python_interpreter(PY39)
>>>>>>> 1be03fed
    py310 = ensure_python_interpreter(PY310)

    assert_uses_python(python=sys.executable, expected_version=sys.version_info[:2])
    assert_uses_python(python=py38, expected_version=(3, 8))
    assert_uses_python(python=py39, expected_version=(3, 9))
    assert_uses_python(python=py310, expected_version=(3, 10))

    # When PEX_PYTHON is imprecise, the final python should be chosen by the PEX runtime.
    py39_ppp = os.path.dirname(py39)
    assert_uses_python(
        python=py310,
        expected_version=(3, 9),
        PEX_PYTHON="python3.7",
        PEX_PYTHON_PATH=py39_ppp,
        expected_warnings=[
            r"Using a venv restricted by PEX_PYTHON_PATH={ppp} for {pex} at ".format(
                ppp=py39_ppp, pex=setuptools_pex
            )
        ],
    )

    # When PEX_PYTHON is imprecise and not locked down to a minor version, a warning should be
    # issued.
    assert_uses_python(
        python=py310,
        expected_version=(3, 9),
        PEX_PYTHON="python3",
        PEX_PYTHON_PATH=py39_ppp,
        expected_warnings=[
            r"Using a venv selected by PEX_PYTHON=python3 for {pex} at".format(pex=setuptools_pex),
            r"Using a venv restricted by PEX_PYTHON_PATH={ppp} for {pex} at ".format(
                ppp=py39_ppp, pex=setuptools_pex
            ),
        ],
    )

    # When PEX_PYTHON is precise but not on PEX_PYTHON_PATH, the final python should also be chosen
    # by the PEX runtime and selection should fail.
    _, _, returncode = execute_pex(python=py310, PEX_PYTHON=py38, PEX_PYTHON_PATH=py39_ppp)
    assert 0 != returncode

    # But when PEX_PYTHON is precise and on the PEX_PYTHON_PATH, the final python should be
    # PEX_PYTHON.
    assert_uses_python(
        python=py310,
        expected_version=(3, 8),
        PEX_PYTHON=py38,
        PEX_PYTHON_PATH=os.pathsep.join(os.path.dirname(py) for py in (py38, py39)),
    )<|MERGE_RESOLUTION|>--- conflicted
+++ resolved
@@ -6,19 +6,15 @@
 import subprocess
 import sys
 
-<<<<<<< HEAD
 from pex.testing import (
-    PY27,
     PY38,
+    PY39,
     PY310,
     ensure_python_interpreter,
     make_env,
     pex_popen,
     run_pex_command,
 )
-=======
-from pex.testing import PY38, PY39, PY310, ensure_python_interpreter, make_env, run_pex_command
->>>>>>> 1be03fed
 from pex.typing import TYPE_CHECKING
 
 if TYPE_CHECKING:
@@ -68,13 +64,8 @@
         else:
             assert "PEXWarning" not in stderr_text
 
-<<<<<<< HEAD
-    py27 = ensure_python_interpreter(PY27)
-    py37 = ensure_python_interpreter(PY38)
-=======
     py38 = ensure_python_interpreter(PY38)
     py39 = ensure_python_interpreter(PY39)
->>>>>>> 1be03fed
     py310 = ensure_python_interpreter(PY310)
 
     assert_uses_python(python=sys.executable, expected_version=sys.version_info[:2])
