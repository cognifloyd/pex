# Copyright 2016 Pants project contributors (see CONTRIBUTORS.md).
# Licensed under the Apache License, Version 2.0 (see LICENSE).

import contextlib
import errno
import os

import pytest

from pex.common import (
    Chroot,
    PermPreservingZipFile,
    can_write_dir,
    chmod_plus_x,
    open_zip,
    safe_open,
    temporary_dir,
    touch,
)
from pex.os import WINDOWS
from pex.typing import TYPE_CHECKING

try:
    from unittest import mock
except ImportError:
    import mock  # type: ignore[no-redef,import]

if TYPE_CHECKING:
<<<<<<< HEAD
    from typing import Iterator, Optional, Tuple, Type


@contextmanager
def maybe_raises(exception=None):
    # type: (Optional[Type[Exception]]) -> Iterator[None]
    @contextmanager
    def noop():
        yield

    context = noop() if exception is None else pytest.raises(exception)
    with context:
        yield


def atomic_directory_finalize_test(errno, expect_raises=None):
    # type: (int, Optional[Type[Exception]]) -> None
    with mock.patch("pex.fs.safe_rename", spec_set=True, autospec=True) as mock_rename:
        mock_rename.side_effect = OSError(errno, os.strerror(errno))
        with maybe_raises(expect_raises):
            AtomicDirectory("to.dir").finalize()


def test_atomic_directory_finalize_eexist():
    # type: () -> None
    atomic_directory_finalize_test(errno.EEXIST)


def test_atomic_directory_finalize_enotempty():
    # type: () -> None
    atomic_directory_finalize_test(errno.ENOTEMPTY)


def test_atomic_directory_finalize_eperm():
    # type: () -> None
    atomic_directory_finalize_test(errno.EPERM, expect_raises=OSError)


def test_atomic_directory_empty_workdir_finalize():
    # type: () -> None
    with temporary_dir() as sandbox:
        target_dir = os.path.join(sandbox, "target_dir")
        assert not os.path.exists(target_dir)

        with atomic_directory(target_dir) as atomic_dir:
            assert not atomic_dir.is_finalized()
            assert target_dir == atomic_dir.target_dir
            assert os.path.exists(atomic_dir.work_dir)
            assert os.path.isdir(atomic_dir.work_dir)
            assert [] == os.listdir(atomic_dir.work_dir)

            touch(os.path.join(atomic_dir.work_dir, "created"))

            assert not os.path.exists(target_dir)

        assert not os.path.exists(atomic_dir.work_dir), "The work_dir should always be cleaned up."
        assert os.path.exists(os.path.join(target_dir, "created"))


def test_atomic_directory_empty_workdir_failure():
    # type: () -> None
    class SimulatedRuntimeError(RuntimeError):
        pass

    with temporary_dir() as sandbox:
        target_dir = os.path.join(sandbox, "target_dir")
        with pytest.raises(SimulatedRuntimeError):
            with atomic_directory(target_dir) as atomic_dir:
                assert not atomic_dir.is_finalized()
                touch(os.path.join(atomic_dir.work_dir, "created"))
                raise SimulatedRuntimeError()

        assert not os.path.exists(  # type: ignore[unreachable]
            atomic_dir.work_dir
        ), "The work_dir should always be cleaned up."
        assert not os.path.exists(target_dir), (
            "When the context raises the work_dir it was given should not be moved to the "
            "target_dir."
        )


def test_atomic_directory_empty_workdir_finalized():
    # type: () -> None
    with temporary_dir() as target_dir:
        with atomic_directory(target_dir) as work_dir:
            assert (
                work_dir.is_finalized()
            ), "When the target_dir exists no work_dir should be created."
=======
    from typing import Any, Iterator, Tuple
>>>>>>> 52c84031


def extract_perms(path):
    # type: (str) -> str
    return oct(os.stat(path).st_mode)


@contextlib.contextmanager
def zip_fixture():
    # type: () -> Iterator[Tuple[str, str, str, str]]
    with temporary_dir() as target_dir:
        one = os.path.join(target_dir, "one")
        touch(one)

        two = os.path.join(target_dir, "two")
        touch(two)
        chmod_plus_x(two)

        assert extract_perms(one) != extract_perms(two)

        zip_file = os.path.join(target_dir, "test.zip")
        with contextlib.closing(PermPreservingZipFile(zip_file, "w")) as zf:
            zf.write(one, "one")
            zf.write(two, "two")

        yield zip_file, os.path.join(target_dir, "extract"), one, two


skip_if_windows_no_mode_bit_support = pytest.mark.skipif(
    WINDOWS, reason="Windows silently ignores the mode bits."
)


@skip_if_windows_no_mode_bit_support
def test_perm_preserving_zipfile_extractall():
    # type: () -> None
    with zip_fixture() as (zip_file, extract_dir, one, two):
        with contextlib.closing(PermPreservingZipFile(zip_file)) as zf:
            zf.extractall(extract_dir)

            assert extract_perms(one) == extract_perms(os.path.join(extract_dir, "one"))
            assert extract_perms(two) == extract_perms(os.path.join(extract_dir, "two"))


@skip_if_windows_no_mode_bit_support
def test_perm_preserving_zipfile_extract():
    # type: () -> None
    with zip_fixture() as (zip_file, extract_dir, one, two):
        with contextlib.closing(PermPreservingZipFile(zip_file)) as zf:
            zf.extract("one", path=extract_dir)
            zf.extract("two", path=extract_dir)

            assert extract_perms(one) == extract_perms(os.path.join(extract_dir, "one"))
            assert extract_perms(two) == extract_perms(os.path.join(extract_dir, "two"))


def assert_chroot_perms(copyfn):
    with temporary_dir() as src:
        one = os.path.join(src, "one")
        touch(one)

        two = os.path.join(src, "two")
        touch(two)
        chmod_plus_x(two)

        with temporary_dir() as dst:
            chroot = Chroot(dst)
            copyfn(chroot, one, "one")
            copyfn(chroot, two, "two")
            assert extract_perms(one) == extract_perms(os.path.join(chroot.path(), "one"))
            assert extract_perms(two) == extract_perms(os.path.join(chroot.path(), "two"))

            zip_path = os.path.join(src, "chroot.zip")
            chroot.zip(zip_path)
            with temporary_dir() as extract_dir:
                with contextlib.closing(PermPreservingZipFile(zip_path)) as zf:
                    zf.extractall(extract_dir)

                    assert extract_perms(one) == extract_perms(os.path.join(extract_dir, "one"))
                    assert extract_perms(two) == extract_perms(os.path.join(extract_dir, "two"))


@skip_if_windows_no_mode_bit_support
def test_chroot_perms_copy():
    # type: () -> None
    assert_chroot_perms(Chroot.copy)


@skip_if_windows_no_mode_bit_support
def test_chroot_perms_link_same_device():
    # type: () -> None
    assert_chroot_perms(Chroot.link)


@skip_if_windows_no_mode_bit_support
def test_chroot_perms_link_cross_device():
    # type: () -> None
    with mock.patch("os.link", spec_set=True, autospec=True) as mock_link:
        expected_errno = errno.EXDEV
        mock_link.side_effect = OSError(expected_errno, os.strerror(expected_errno))

        assert_chroot_perms(Chroot.link)


def test_chroot_zip():
    # type: () -> None
    with temporary_dir() as tmp:
        chroot = Chroot(os.path.join(tmp, "chroot"))
        chroot.write(b"data", "directory/subdirectory/file")
        zip_dst = os.path.join(tmp, "chroot.zip")
        chroot.zip(zip_dst)
        with open_zip(zip_dst) as zip:
            assert [
                "directory/",
                "directory/subdirectory/",
                "directory/subdirectory/file",
            ] == sorted(zip.namelist())
            assert b"" == zip.read("directory/")
            assert b"" == zip.read("directory/subdirectory/")
            assert b"data" == zip.read("directory/subdirectory/file")


def test_chroot_zip_symlink():
    # type: () -> None
    with temporary_dir() as tmp:
        chroot = Chroot(os.path.join(tmp, "chroot"))
        chroot.write(b"data", "directory/subdirectory/file")
        chroot.write(b"data", "directory/subdirectory/file.foo")
        chroot.symlink(
            os.path.join(chroot.path(), "directory/subdirectory/file"),
            "directory/subdirectory/symlinked",
        )

        cwd = os.getcwd()
        try:
            os.chdir(os.path.join(chroot.path(), "directory/subdirectory"))
            chroot.symlink(
                "file",
                "directory/subdirectory/rel-symlinked",
            )
        finally:
            os.chdir(cwd)

        chroot.symlink(os.path.join(chroot.path(), "directory"), "symlinked")
        zip_dst = os.path.join(tmp, "chroot.zip")
        chroot.zip(zip_dst, exclude_file=lambda path: path.endswith(".foo"))
        with open_zip(zip_dst) as zip:
            assert [
                "directory/",
                "directory/subdirectory/",
                "directory/subdirectory/file",
                "directory/subdirectory/rel-symlinked",
                "directory/subdirectory/symlinked",
                "symlinked/",
                "symlinked/subdirectory/",
                "symlinked/subdirectory/file",
                "symlinked/subdirectory/rel-symlinked",
                "symlinked/subdirectory/symlinked",
            ] == sorted(zip.namelist())
            assert b"" == zip.read("directory/")
            assert b"" == zip.read("directory/subdirectory/")
            assert b"data" == zip.read("directory/subdirectory/file")
            assert b"data" == zip.read("directory/subdirectory/rel-symlinked")
            assert b"data" == zip.read("directory/subdirectory/symlinked")
            assert b"" == zip.read("symlinked/")
            assert b"" == zip.read("symlinked/subdirectory/")
            assert b"data" == zip.read("symlinked/subdirectory/file")
            assert b"data" == zip.read("symlinked/subdirectory/rel-symlinked")
            assert b"data" == zip.read("symlinked/subdirectory/symlinked")


@skip_if_windows_no_mode_bit_support
def test_can_write_dir_writeable_perms():
    # type: () -> None
    with temporary_dir() as writeable:
        assert can_write_dir(writeable)

        path = os.path.join(writeable, "does/not/exist/yet")
        assert can_write_dir(path)
        touch(path)
        assert not can_write_dir(path), "Should not be able to write to a file."


@skip_if_windows_no_mode_bit_support
def test_can_write_dir_unwriteable_perms():
    # type: () -> None
    with temporary_dir() as writeable:
        no_perms_path = os.path.join(writeable, "no_perms")
        os.mkdir(no_perms_path, 0o444)
        assert not can_write_dir(no_perms_path)

        path_that_does_not_exist_yet = os.path.join(no_perms_path, "does/not/exist/yet")
        assert not can_write_dir(path_that_does_not_exist_yet)

        os.chmod(no_perms_path, 0o744)
        assert can_write_dir(no_perms_path)
        assert can_write_dir(path_that_does_not_exist_yet)


@pytest.fixture
def temporary_working_dir():
    # type: () -> Iterator[str]
    cwd = os.getcwd()
    try:
        with temporary_dir() as td:
            os.chdir(td)
            yield td
    finally:
        os.chdir(cwd)


def test_safe_open_abs(temporary_working_dir):
    # type: (str) -> None
    abs_path = os.path.join(temporary_working_dir, "path")
    with safe_open(abs_path, "w") as fp:
        fp.write("contents")

    with open(abs_path) as fp:
        assert "contents" == fp.read()


def test_safe_open_relative(temporary_working_dir):
    # type: (str) -> None
    rel_path = "rel_path"
    with safe_open(rel_path, "w") as fp:
        fp.write("contents")

    abs_path = os.path.join(temporary_working_dir, rel_path)
    with open(abs_path) as fp:
        assert "contents" == fp.read()<|MERGE_RESOLUTION|>--- conflicted
+++ resolved
@@ -26,98 +26,7 @@
     import mock  # type: ignore[no-redef,import]
 
 if TYPE_CHECKING:
-<<<<<<< HEAD
-    from typing import Iterator, Optional, Tuple, Type
-
-
-@contextmanager
-def maybe_raises(exception=None):
-    # type: (Optional[Type[Exception]]) -> Iterator[None]
-    @contextmanager
-    def noop():
-        yield
-
-    context = noop() if exception is None else pytest.raises(exception)
-    with context:
-        yield
-
-
-def atomic_directory_finalize_test(errno, expect_raises=None):
-    # type: (int, Optional[Type[Exception]]) -> None
-    with mock.patch("pex.fs.safe_rename", spec_set=True, autospec=True) as mock_rename:
-        mock_rename.side_effect = OSError(errno, os.strerror(errno))
-        with maybe_raises(expect_raises):
-            AtomicDirectory("to.dir").finalize()
-
-
-def test_atomic_directory_finalize_eexist():
-    # type: () -> None
-    atomic_directory_finalize_test(errno.EEXIST)
-
-
-def test_atomic_directory_finalize_enotempty():
-    # type: () -> None
-    atomic_directory_finalize_test(errno.ENOTEMPTY)
-
-
-def test_atomic_directory_finalize_eperm():
-    # type: () -> None
-    atomic_directory_finalize_test(errno.EPERM, expect_raises=OSError)
-
-
-def test_atomic_directory_empty_workdir_finalize():
-    # type: () -> None
-    with temporary_dir() as sandbox:
-        target_dir = os.path.join(sandbox, "target_dir")
-        assert not os.path.exists(target_dir)
-
-        with atomic_directory(target_dir) as atomic_dir:
-            assert not atomic_dir.is_finalized()
-            assert target_dir == atomic_dir.target_dir
-            assert os.path.exists(atomic_dir.work_dir)
-            assert os.path.isdir(atomic_dir.work_dir)
-            assert [] == os.listdir(atomic_dir.work_dir)
-
-            touch(os.path.join(atomic_dir.work_dir, "created"))
-
-            assert not os.path.exists(target_dir)
-
-        assert not os.path.exists(atomic_dir.work_dir), "The work_dir should always be cleaned up."
-        assert os.path.exists(os.path.join(target_dir, "created"))
-
-
-def test_atomic_directory_empty_workdir_failure():
-    # type: () -> None
-    class SimulatedRuntimeError(RuntimeError):
-        pass
-
-    with temporary_dir() as sandbox:
-        target_dir = os.path.join(sandbox, "target_dir")
-        with pytest.raises(SimulatedRuntimeError):
-            with atomic_directory(target_dir) as atomic_dir:
-                assert not atomic_dir.is_finalized()
-                touch(os.path.join(atomic_dir.work_dir, "created"))
-                raise SimulatedRuntimeError()
-
-        assert not os.path.exists(  # type: ignore[unreachable]
-            atomic_dir.work_dir
-        ), "The work_dir should always be cleaned up."
-        assert not os.path.exists(target_dir), (
-            "When the context raises the work_dir it was given should not be moved to the "
-            "target_dir."
-        )
-
-
-def test_atomic_directory_empty_workdir_finalized():
-    # type: () -> None
-    with temporary_dir() as target_dir:
-        with atomic_directory(target_dir) as work_dir:
-            assert (
-                work_dir.is_finalized()
-            ), "When the target_dir exists no work_dir should be created."
-=======
-    from typing import Any, Iterator, Tuple
->>>>>>> 52c84031
+    from typing import Iterator, Tuple
 
 
 def extract_perms(path):
