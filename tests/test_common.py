# Copyright 2016 Pants project contributors (see CONTRIBUTORS.md).
# Licensed under the Apache License, Version 2.0 (see LICENSE).

import contextlib
import errno
import os
from contextlib import contextmanager

import pytest

from pex.atomic_directory import AtomicDirectory, atomic_directory
from pex.common import (
    Chroot,
    PermPreservingZipFile,
    can_write_dir,
    chmod_plus_x,
    open_zip,
    safe_open,
    temporary_dir,
    touch,
)
from pex.os import WINDOWS
from pex.typing import TYPE_CHECKING

try:
    from unittest import mock
except ImportError:
    import mock  # type: ignore[no-redef,import]

if TYPE_CHECKING:
    from typing import Iterator, Optional, Tuple, Type


@contextmanager
def maybe_raises(exception=None):
    # type: (Optional[Type[Exception]]) -> Iterator[None]
    @contextmanager
    def noop():
        yield

<<<<<<< HEAD
    if exception is None:
=======
    context = noop() if exception is None else pytest.raises(exception)
    with context:
>>>>>>> 6a97efd2
        yield
    else:
        with pytest.raises(exception):
            yield


def atomic_directory_finalize_test(errno, expect_raises=None):
    # type: (int, Optional[Type[Exception]]) -> None
    with mock.patch("pex.fs.safe_rename", spec_set=True, autospec=True) as mock_rename:
        mock_rename.side_effect = OSError(errno, os.strerror(errno))
        with maybe_raises(expect_raises):
            AtomicDirectory("to.dir").finalize()


def test_atomic_directory_finalize_eexist():
    # type: () -> None
    atomic_directory_finalize_test(errno.EEXIST)


def test_atomic_directory_finalize_enotempty():
    # type: () -> None
    atomic_directory_finalize_test(errno.ENOTEMPTY)


def test_atomic_directory_finalize_eperm():
    # type: () -> None
    atomic_directory_finalize_test(errno.EPERM, expect_raises=OSError)


def test_atomic_directory_empty_workdir_finalize():
    # type: () -> None
    with temporary_dir() as sandbox:
        target_dir = os.path.join(sandbox, "target_dir")
        assert not os.path.exists(target_dir)

        with atomic_directory(target_dir) as atomic_dir:
            assert not atomic_dir.is_finalized()
            assert target_dir == atomic_dir.target_dir
            assert os.path.exists(atomic_dir.work_dir)
            assert os.path.isdir(atomic_dir.work_dir)
            assert [] == os.listdir(atomic_dir.work_dir)

            touch(os.path.join(atomic_dir.work_dir, "created"))

            assert not os.path.exists(target_dir)

        assert not os.path.exists(atomic_dir.work_dir), "The work_dir should always be cleaned up."
        assert os.path.exists(os.path.join(target_dir, "created"))


def test_atomic_directory_empty_workdir_failure():
    # type: () -> None
    class SimulatedRuntimeError(RuntimeError):
        pass

    with temporary_dir() as sandbox:
        target_dir = os.path.join(sandbox, "target_dir")
        with pytest.raises(SimulatedRuntimeError):
            with atomic_directory(target_dir) as atomic_dir:
                assert not atomic_dir.is_finalized()
                touch(os.path.join(atomic_dir.work_dir, "created"))
                raise SimulatedRuntimeError()

        assert not os.path.exists(  # type: ignore[unreachable]
            atomic_dir.work_dir
        ), "The work_dir should always be cleaned up."
        assert not os.path.exists(target_dir), (
            "When the context raises the work_dir it was given should not be moved to the "
            "target_dir."
        )


def test_atomic_directory_empty_workdir_finalized():
    # type: () -> None
    with temporary_dir() as target_dir:
        with atomic_directory(target_dir) as work_dir:
            assert (
                work_dir.is_finalized()
            ), "When the target_dir exists no work_dir should be created."


def extract_perms(path):
    # type: (str) -> str
    return oct(os.stat(path).st_mode)


@contextlib.contextmanager
def zip_fixture():
    # type: () -> Iterator[Tuple[str, str, str, str]]
    with temporary_dir() as target_dir:
        one = os.path.join(target_dir, "one")
        touch(one)

        two = os.path.join(target_dir, "two")
        touch(two)
        chmod_plus_x(two)

        assert extract_perms(one) != extract_perms(two)

        zip_file = os.path.join(target_dir, "test.zip")
        with contextlib.closing(PermPreservingZipFile(zip_file, "w")) as zf:
            zf.write(one, "one")
            zf.write(two, "two")

        yield zip_file, os.path.join(target_dir, "extract"), one, two


skip_if_windows_no_mode_bit_support = pytest.mark.skipif(
    WINDOWS, reason="Windows silently ignores the mode bits."
)


@skip_if_windows_no_mode_bit_support
def test_perm_preserving_zipfile_extractall():
    # type: () -> None
    with zip_fixture() as (zip_file, extract_dir, one, two):
        with contextlib.closing(PermPreservingZipFile(zip_file)) as zf:
            zf.extractall(extract_dir)

            assert extract_perms(one) == extract_perms(os.path.join(extract_dir, "one"))
            assert extract_perms(two) == extract_perms(os.path.join(extract_dir, "two"))


@skip_if_windows_no_mode_bit_support
def test_perm_preserving_zipfile_extract():
    # type: () -> None
    with zip_fixture() as (zip_file, extract_dir, one, two):
        with contextlib.closing(PermPreservingZipFile(zip_file)) as zf:
            zf.extract("one", path=extract_dir)
            zf.extract("two", path=extract_dir)

            assert extract_perms(one) == extract_perms(os.path.join(extract_dir, "one"))
            assert extract_perms(two) == extract_perms(os.path.join(extract_dir, "two"))


def assert_chroot_perms(copyfn):
    with temporary_dir() as src:
        one = os.path.join(src, "one")
        touch(one)

        two = os.path.join(src, "two")
        touch(two)
        chmod_plus_x(two)

        with temporary_dir() as dst:
            chroot = Chroot(dst)
            copyfn(chroot, one, "one")
            copyfn(chroot, two, "two")
            assert extract_perms(one) == extract_perms(os.path.join(chroot.path(), "one"))
            assert extract_perms(two) == extract_perms(os.path.join(chroot.path(), "two"))

            zip_path = os.path.join(src, "chroot.zip")
            chroot.zip(zip_path)
            with temporary_dir() as extract_dir:
                with contextlib.closing(PermPreservingZipFile(zip_path)) as zf:
                    zf.extractall(extract_dir)

                    assert extract_perms(one) == extract_perms(os.path.join(extract_dir, "one"))
                    assert extract_perms(two) == extract_perms(os.path.join(extract_dir, "two"))


@skip_if_windows_no_mode_bit_support
def test_chroot_perms_copy():
    # type: () -> None
    assert_chroot_perms(Chroot.copy)


@skip_if_windows_no_mode_bit_support
def test_chroot_perms_link_same_device():
    # type: () -> None
    assert_chroot_perms(Chroot.link)


@skip_if_windows_no_mode_bit_support
def test_chroot_perms_link_cross_device():
    # type: () -> None
    with mock.patch("os.link", spec_set=True, autospec=True) as mock_link:
        expected_errno = errno.EXDEV
        mock_link.side_effect = OSError(expected_errno, os.strerror(expected_errno))

        assert_chroot_perms(Chroot.link)


def test_chroot_zip():
    # type: () -> None
    with temporary_dir() as tmp:
        chroot = Chroot(os.path.join(tmp, "chroot"))
        chroot.write(b"data", "directory/subdirectory/file")
        zip_dst = os.path.join(tmp, "chroot.zip")
        chroot.zip(zip_dst)
        with open_zip(zip_dst) as zip:
            assert [
                "directory/",
                "directory/subdirectory/",
                "directory/subdirectory/file",
            ] == sorted(zip.namelist())
            assert b"" == zip.read("directory/")
            assert b"" == zip.read("directory/subdirectory/")
            assert b"data" == zip.read("directory/subdirectory/file")


def test_chroot_zip_symlink():
    # type: () -> None
    with temporary_dir() as tmp:
        chroot = Chroot(os.path.join(tmp, "chroot"))
        chroot.write(b"data", "directory/subdirectory/file")
        chroot.write(b"data", "directory/subdirectory/file.foo")
        chroot.symlink(
            os.path.join(chroot.path(), "directory/subdirectory/file"),
            "directory/subdirectory/symlinked",
        )

        cwd = os.getcwd()
        try:
            os.chdir(os.path.join(chroot.path(), "directory/subdirectory"))
            chroot.symlink(
                "file",
                "directory/subdirectory/rel-symlinked",
            )
        finally:
            os.chdir(cwd)

        chroot.symlink(os.path.join(chroot.path(), "directory"), "symlinked")
        zip_dst = os.path.join(tmp, "chroot.zip")
        chroot.zip(zip_dst, exclude_file=lambda path: path.endswith(".foo"))
        with open_zip(zip_dst) as zip:
            assert [
                "directory/",
                "directory/subdirectory/",
                "directory/subdirectory/file",
                "directory/subdirectory/rel-symlinked",
                "directory/subdirectory/symlinked",
                "symlinked/",
                "symlinked/subdirectory/",
                "symlinked/subdirectory/file",
                "symlinked/subdirectory/rel-symlinked",
                "symlinked/subdirectory/symlinked",
            ] == sorted(zip.namelist())
            assert b"" == zip.read("directory/")
            assert b"" == zip.read("directory/subdirectory/")
            assert b"data" == zip.read("directory/subdirectory/file")
            assert b"data" == zip.read("directory/subdirectory/rel-symlinked")
            assert b"data" == zip.read("directory/subdirectory/symlinked")
            assert b"" == zip.read("symlinked/")
            assert b"" == zip.read("symlinked/subdirectory/")
            assert b"data" == zip.read("symlinked/subdirectory/file")
            assert b"data" == zip.read("symlinked/subdirectory/rel-symlinked")
            assert b"data" == zip.read("symlinked/subdirectory/symlinked")


@skip_if_windows_no_mode_bit_support
def test_can_write_dir_writeable_perms():
    # type: () -> None
    with temporary_dir() as writeable:
        assert can_write_dir(writeable)

        path = os.path.join(writeable, "does/not/exist/yet")
        assert can_write_dir(path)
        touch(path)
        assert not can_write_dir(path), "Should not be able to write to a file."


@skip_if_windows_no_mode_bit_support
def test_can_write_dir_unwriteable_perms():
    # type: () -> None
    with temporary_dir() as writeable:
        no_perms_path = os.path.join(writeable, "no_perms")
        os.mkdir(no_perms_path, 0o444)
        assert not can_write_dir(no_perms_path)

        path_that_does_not_exist_yet = os.path.join(no_perms_path, "does/not/exist/yet")
        assert not can_write_dir(path_that_does_not_exist_yet)

        os.chmod(no_perms_path, 0o744)
        assert can_write_dir(no_perms_path)
        assert can_write_dir(path_that_does_not_exist_yet)


@pytest.fixture
def temporary_working_dir():
    # type: () -> Iterator[str]
    cwd = os.getcwd()
    try:
        with temporary_dir() as td:
            os.chdir(td)
            yield td
    finally:
        os.chdir(cwd)


def test_safe_open_abs(temporary_working_dir):
    # type: (str) -> None
    abs_path = os.path.join(temporary_working_dir, "path")
    with safe_open(abs_path, "w") as fp:
        fp.write("contents")

    with open(abs_path) as fp:
        assert "contents" == fp.read()


def test_safe_open_relative(temporary_working_dir):
    # type: (str) -> None
    rel_path = "rel_path"
    with safe_open(rel_path, "w") as fp:
        fp.write("contents")

    abs_path = os.path.join(temporary_working_dir, rel_path)
    with open(abs_path) as fp:
        assert "contents" == fp.read()<|MERGE_RESOLUTION|>--- conflicted
+++ resolved
@@ -38,16 +38,9 @@
     def noop():
         yield
 
-<<<<<<< HEAD
-    if exception is None:
-=======
     context = noop() if exception is None else pytest.raises(exception)
     with context:
->>>>>>> 6a97efd2
         yield
-    else:
-        with pytest.raises(exception):
-            yield
 
 
 def atomic_directory_finalize_test(errno, expect_raises=None):
