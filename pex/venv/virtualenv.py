# Copyright 2020 Pants project contributors (see CONTRIBUTORS.md).
# Licensed under the Apache License, Version 2.0 (see LICENSE).

from __future__ import absolute_import

import logging
import os
import pkgutil
import re
<<<<<<< HEAD
=======
import shutil
>>>>>>> 1be03fed
import sys
from contextlib import closing
from fileinput import FileInput

<<<<<<< HEAD
from pex.atomic_directory import AtomicDirectory
from pex.common import is_exe, safe_mkdir
from pex.compatibility import get_stdout_bytes_buffer
from pex.dist_metadata import Distribution, find_distributions
from pex.fs import safe_rename
from pex.interpreter import PythonInterpreter
from pex.os import WINDOWS
from pex.sysconfig import SCRIPT_DIR, script_name
from pex.tracer import TRACER
from pex.typing import TYPE_CHECKING, cast
from pex.util import named_temporary_file
from pex.ziputils import Zip
=======
from pex.common import AtomicDirectory, atomic_directory, is_exe, safe_mkdir, safe_open
from pex.compatibility import commonpath, get_stdout_bytes_buffer
from pex.dist_metadata import Distribution, find_distributions
from pex.executor import Executor
from pex.fetcher import URLFetcher
from pex.interpreter import PythonInterpreter
from pex.orderedset import OrderedSet
from pex.tracer import TRACER
from pex.typing import TYPE_CHECKING, cast
from pex.util import named_temporary_file
from pex.variables import ENV
>>>>>>> 1be03fed

if TYPE_CHECKING:
    from typing import Iterator, Optional, Tuple, Union


logger = logging.getLogger(__name__)


class PipUnavailableError(Exception):
    """Indicates no local copy of Pip could be found for install."""


def _iter_files(directory):
    # type: (str) -> Iterator[str]
    for entry in os.listdir(directory):
        yield os.path.join(directory, entry)


def _is_python_script(executable):
    # type: (str) -> bool
    with open(executable, "rb") as fp:
        if fp.read(2) != b"#!":
            return False
        interpreter = fp.readline()
        return bool(
            # Support the `#!python` shebang that wheel installers should recognize as a special
            # form to convert to a localized shebang upon install.
            # See: https://www.python.org/dev/peps/pep-0427/#recommended-installer-features
            interpreter == b"python\n"
            or re.search(
                br"""
                # The aim is to admit the common shebang forms:
                # + /usr/bin/env <python bin name>
                # + /absolute/path/to/<python bin name>
                \W

                # Python executable names Pex supports (see PythonIdentity).
                (
                      python
                    | pypy
                )
                # Optional Python version
                (\d+(\.\d+)*)?

                ([^.a-zA-Z0-9]|$)
                """,
                interpreter,
                re.VERBOSE,
            )
        )


class InvalidVirtualenvError(Exception):
    """Indicates a virtualenv is malformed."""


def find_site_packages_dir(
    venv_dir,  # type: str
    interpreter=None,  # type: Optional[PythonInterpreter]
):
    # type: (...) -> str

    real_venv_dir = os.path.realpath(venv_dir)
    site_packages_dirs = OrderedSet()  # type: OrderedSet[str]

    interpreter = interpreter or PythonInterpreter.get()
<<<<<<< HEAD
    if (
        interpreter.identity.interpreter == "PyPy"
        and interpreter.version[:2] <= (3, 7)
    ):
        site_packages_dir = os.path.join(venv_dir, "site-packages")
    elif WINDOWS:
        # TODO(John Sirois): encapsulate in pex.sysconfig.
        site_packages_dir = os.path.join(venv_dir, "lib", "site-packages")
    else:
        site_packages_dir = os.path.join(
            venv_dir,
            "lib",
            "{python}{major_minor}".format(
                python="pypy" if interpreter.identity.interpreter == "PyPy" else "python",
                major_minor=".".join(map(str, interpreter.version[:2]))
            ),
            "site-packages",
=======
    for entry in interpreter.sys_path:
        real_entry_path = os.path.realpath(entry)
        if commonpath((real_venv_dir, real_entry_path)) != real_venv_dir:
            # This ignores system site packages when the venv is built with --system-site-packages.
            continue
        if "site-packages" == os.path.basename(real_entry_path) and os.path.isdir(real_entry_path):
            site_packages_dirs.add(real_entry_path)

    if not site_packages_dirs:
        raise InvalidVirtualenvError(
            "The virtualenv at {venv_dir} is not valid. No site-packages directory was found in "
            "its sys.path:\n{sys_path}".format(
                venv_dir=venv_dir, sys_path="\n".join(interpreter.sys_path)
            )
>>>>>>> 1be03fed
        )
    if len(site_packages_dirs) > 1:
        raise InvalidVirtualenvError(
            "The virtualenv at {venv_dir} is not valid. It has more than one site-packages "
            "directory:\n{site_packages}".format(
                venv_dir=venv_dir, site_packages="\n".join(site_packages_dirs)
            )
        )
    return site_packages_dirs.pop()


class Virtualenv(object):
    @staticmethod
    def rewrite_windows_script(
        script,  # type: str
        shebang_bytes,  # type: bytes
    ):
        exe_zip = Zip.load(script)
        rewrite_file = script + ".rewrite"
        with open(rewrite_file, "wb") as fp:
            shebang = exe_zip.isolate_header(out_fp=fp, stop_at=b"#!")
            fp.write(shebang_bytes)
            TRACER.log(
                "Re-wrote windows script {script} embedded shebang from {old_shebang!r} to "
                "{new_shebang!r}".format(
                    script=script, old_shebang=shebang, new_shebang=shebang_bytes
                )
            )
            exe_zip.isolate_zip(out_fp=fp)
        safe_rename(rewrite_file, script)

    @classmethod
    def enclosing(cls, python):
        # type: (Union[str, PythonInterpreter]) -> Optional[Virtualenv]
        """Return the virtual environment the given python interpreter is enclosed in."""
        interpreter = (
            python
            if isinstance(python, PythonInterpreter)
            else PythonInterpreter.from_binary(python)
        )
        if not interpreter.is_venv:
            return None
        return cls(
            venv_dir=interpreter.prefix, python_exe_name=os.path.basename(interpreter.binary)
        )

    @classmethod
    def create(
        cls,
        venv_dir,  # type: str
        interpreter=None,  # type: Optional[PythonInterpreter]
        force=False,  # type: bool
        copies=False,  # type: bool
        system_site_packages=False,  # type: bool
        prompt=None,  # type: Optional[str]
    ):
        # type: (...) -> Virtualenv
        venv_dir = os.path.abspath(venv_dir)
        safe_mkdir(venv_dir, clean=force)

        interpreter = interpreter or PythonInterpreter.get()
        if interpreter.is_venv:
            base_interpreter = interpreter.resolve_base_interpreter()
            TRACER.log(
                "Ignoring enclosing venv {} and using its base interpreter {} to create venv at {}"
                " instead.".format(interpreter.prefix, base_interpreter.binary, venv_dir),
                V=3,
            )
            interpreter = base_interpreter

        # Guard against API calls from environment with ambient PYTHONPATH preventing pip virtualenv
        # creation. See: https://github.com/pantsbuild/pex/issues/1451
        env = os.environ.copy()
        pythonpath = env.pop("PYTHONPATH", None)
        if pythonpath:
            TRACER.log(
                "Scrubbed PYTHONPATH={} from the virtualenv creation environment.".format(
                    pythonpath
                ),
                V=3,
            )

        custom_prompt = None  # type: Optional[str]
        py_major_minor = interpreter.version[:2]
        if py_major_minor[0] == 2 or (
            interpreter.identity.interpreter == "PyPy" and py_major_minor[:2] <= (3, 7)
        ) or (
            WINDOWS and py_major_minor < (3, 8)
        ):
            # N.B.: PyPy3.6, PyPy3.7 and Windows Python 3.7 come equipped with a venv module but it
            # does not seem to work.
            virtualenv_py = pkgutil.get_data(__name__, "virtualenv_16.7.12_py")
            with named_temporary_file(mode="wb") as fp:
                fp.write(virtualenv_py)
                fp.close()
                args = [fp.name, "--no-pip", "--no-setuptools", "--no-wheel", venv_dir]
                if copies:
                    args.append("--always-copy")
                if system_site_packages:
                    args.append("--system-site-packages")
                if prompt:
                    args.extend(["--prompt", prompt])
                    custom_prompt = prompt
                interpreter.execute(args=args, env=env)
        else:
            args = ["-m", "venv", "--without-pip", venv_dir]
            if copies:
                args.append("--copies")
            if system_site_packages:
                args.append("--system-site-packages")
            if prompt and py_major_minor >= (3, 6):
                args.extend(["--prompt", prompt])
                custom_prompt = prompt
            interpreter.execute(args=args, env=env)

        return cls(venv_dir, custom_prompt=custom_prompt)

    @classmethod
    def create_atomic(
        cls,
        venv_dir,  # type: AtomicDirectory
        interpreter=None,  # type: Optional[PythonInterpreter]
        force=False,  # type: bool
        copies=False,  # type: bool
        prompt=None,  # type: Optional[str]
    ):
        # type: (...) -> Virtualenv
        virtualenv = cls.create(
            venv_dir=venv_dir.work_dir,
            interpreter=interpreter,
            force=force,
            copies=copies,
            prompt=prompt,
        )
        for script in virtualenv._rewrite_base_scripts(real_venv_dir=venv_dir.target_dir):
            TRACER.log("Re-writing {}".format(script))
        return virtualenv

    def __init__(
        self,
        venv_dir,  # type: str
        python_exe_name="python",  # type: str
        custom_prompt=None,  # type: Optional[str]
    ):
        # type: (...) -> None
        self._venv_dir = venv_dir
        self._custom_prompt = custom_prompt
        self._bin_dir = os.path.join(venv_dir, SCRIPT_DIR)
        python_exe_path = os.path.join(self._bin_dir, script_name(python_exe_name))
        try:
            self._interpreter = PythonInterpreter.from_binary(python_exe_path)
        except PythonInterpreter.InterpreterNotFound as e:
            raise InvalidVirtualenvError(
                "The virtualenv at {venv_dir} is not valid. Failed to load an interpreter at "
                "{python_exe_path}: {err}".format(
                    venv_dir=self._venv_dir, python_exe_path=python_exe_path, err=e
                )
            )
        self._site_packages_dir = find_site_packages_dir(venv_dir, self._interpreter)
        self._base_bin = frozenset(_iter_files(self._bin_dir))
        self._sys_path = None  # type: Optional[Tuple[str, ...]]

    @property
    def venv_dir(self):
        # type: () -> str
        return self._venv_dir

    @property
    def custom_prompt(self):
        # type: () -> Optional[str]
        return self._custom_prompt

    def join_path(self, *components):
        # type: (*str) -> str
        return os.path.join(self._venv_dir, *components)

    def bin_path(self, *components):
        # type: (*str) -> str
        return script_name(os.path.join(self._bin_dir, *components))

    @property
    def bin_dir(self):
        # type: () -> str
        return self._bin_dir

    @property
    def site_packages_dir(self):
        # type: () -> str
        return self._site_packages_dir

    @property
    def interpreter(self):
        # type: () -> PythonInterpreter
        return self._interpreter

    def iter_executables(self):
        # type: () -> Iterator[str]
        for path in _iter_files(self._bin_dir):
            if is_exe(path):
                yield path

    @property
    def sys_path(self):
        # type: () -> Tuple[str, ...]
        if self._sys_path is None:
            _, stdout, _ = self.interpreter.execute(
                args=["-c", "import os, sys; print(os.linesep.join(sys.path))"]
            )
            self._sys_path = tuple(stdout.strip().splitlines())
        return self._sys_path

    def iter_distributions(self):
        # type: () -> Iterator[Distribution]
        """"""
        for dist in find_distributions(search_path=self.sys_path):
            yield dist

    def _rewrite_base_scripts(self, real_venv_dir):
        # type: (str) -> Iterator[str]
        scripts = [
            path
            for path in self._base_bin
            if _is_python_script(path) or re.search(r"^[Aa]ctivate", os.path.basename(path))
        ]
        if scripts:
            rewritten_files = set()
            with closing(FileInput(files=sorted(scripts), inplace=True)) as fi:
                for line in fi:
                    rewritten_line = line.replace(self._venv_dir, real_venv_dir)
                    if rewritten_line != line:
                        filename = fi.filename()
                        if filename not in rewritten_files:
                            rewritten_files.add(filename)
                            yield filename
                    sys.stdout.write(rewritten_line)

    def rewrite_scripts(
        self,
        python=None,  # type: Optional[str]
        python_args=None,  # type: Optional[str]
    ):
        # type: (...) -> Iterator[str]

        shebang = [python or self._interpreter.binary]
        if python_args:
            shebang.append(python_args)
        shebang_bytes = "#!{shebang}\n".format(shebang=" ".join(shebang)).encode("utf-8")

        python_scripts = [
            executable for executable in self.iter_executables() if _is_python_script(executable)
        ]
        if python_scripts:
            with closing(FileInput(files=sorted(python_scripts), inplace=True, mode="rb")) as fi:
                # N.B.: `FileInput` is strange, but useful: the context manager above monkey-patches
                # sys.stdout to print to the corresponding original input file, which is has moved
                # aside.
                for line in fi:
                    buffer = get_stdout_bytes_buffer()
                    if fi.isfirstline():
                        buffer.write(shebang_bytes)
                        yield fi.filename()
                    else:
                        # N.B.: These lines include the newline already.
                        buffer.write(cast(bytes, line))
        if WINDOWS:
            for executable in self.iter_executables():
                if not executable.endswith(".exe"):
                    continue
                if executable in self._base_bin:
                    continue
                self.rewrite_windows_script(executable, shebang_bytes)
                yield executable

    def install_pip(self):
        # type: () -> str
        try:
            self._interpreter.execute(args=["-m", "ensurepip", "-U", "--default-pip"])
        except Executor.NonZeroExit:
            # Early Python 2.7 versions and some system Pythons do not come with ensurepip
            # installed. We fall back to get-pip.py which is available in dedicated versions for
            # Python 2.{6,7} and 3.{2,3,4,5,6} and a single version for anything newer.
            get_pip_script = "get-pip.py"
            major, minor = self._interpreter.version[:2]
            if (major, minor) <= (3, 6):
                version_dir = "{major}.{minor}".format(major=major, minor=minor)
                url_rel_path = "{version_dir}/{script}".format(
                    version_dir=version_dir, script=get_pip_script
                )
                dst_rel_path = os.path.join(version_dir, get_pip_script)
            else:
                url_rel_path = get_pip_script
                dst_rel_path = os.path.join("default", get_pip_script)
            get_pip = os.path.join(ENV.PEX_ROOT, "get-pip", dst_rel_path)
            with atomic_directory(os.path.dirname(get_pip), exclusive=True) as atomic_dir:
                if not atomic_dir.is_finalized():
                    with URLFetcher().get_body_stream(
                        "https://bootstrap.pypa.io/pip/" + url_rel_path
                    ) as src_fp, safe_open(
                        os.path.join(atomic_dir.work_dir, os.path.basename(get_pip)), "wb"
                    ) as dst_fp:
                        shutil.copyfileobj(src_fp, dst_fp)
            self._interpreter.execute(args=[get_pip])
        return self.bin_path("pip")<|MERGE_RESOLUTION|>--- conflicted
+++ resolved
@@ -7,40 +7,27 @@
 import os
 import pkgutil
 import re
-<<<<<<< HEAD
-=======
 import shutil
->>>>>>> 1be03fed
 import sys
 from contextlib import closing
 from fileinput import FileInput
 
-<<<<<<< HEAD
-from pex.atomic_directory import AtomicDirectory
-from pex.common import is_exe, safe_mkdir
-from pex.compatibility import get_stdout_bytes_buffer
+from pex.atomic_directory import AtomicDirectory, atomic_directory
+from pex.common import is_exe, safe_mkdir, safe_open
+from pex.compatibility import commonpath, get_stdout_bytes_buffer
 from pex.dist_metadata import Distribution, find_distributions
+from pex.executor import Executor
+from pex.fetcher import URLFetcher
 from pex.fs import safe_rename
 from pex.interpreter import PythonInterpreter
+from pex.orderedset import OrderedSet
 from pex.os import WINDOWS
 from pex.sysconfig import SCRIPT_DIR, script_name
 from pex.tracer import TRACER
 from pex.typing import TYPE_CHECKING, cast
 from pex.util import named_temporary_file
+from pex.variables import ENV
 from pex.ziputils import Zip
-=======
-from pex.common import AtomicDirectory, atomic_directory, is_exe, safe_mkdir, safe_open
-from pex.compatibility import commonpath, get_stdout_bytes_buffer
-from pex.dist_metadata import Distribution, find_distributions
-from pex.executor import Executor
-from pex.fetcher import URLFetcher
-from pex.interpreter import PythonInterpreter
-from pex.orderedset import OrderedSet
-from pex.tracer import TRACER
-from pex.typing import TYPE_CHECKING, cast
-from pex.util import named_temporary_file
-from pex.variables import ENV
->>>>>>> 1be03fed
 
 if TYPE_CHECKING:
     from typing import Iterator, Optional, Tuple, Union
@@ -107,25 +94,6 @@
     site_packages_dirs = OrderedSet()  # type: OrderedSet[str]
 
     interpreter = interpreter or PythonInterpreter.get()
-<<<<<<< HEAD
-    if (
-        interpreter.identity.interpreter == "PyPy"
-        and interpreter.version[:2] <= (3, 7)
-    ):
-        site_packages_dir = os.path.join(venv_dir, "site-packages")
-    elif WINDOWS:
-        # TODO(John Sirois): encapsulate in pex.sysconfig.
-        site_packages_dir = os.path.join(venv_dir, "lib", "site-packages")
-    else:
-        site_packages_dir = os.path.join(
-            venv_dir,
-            "lib",
-            "{python}{major_minor}".format(
-                python="pypy" if interpreter.identity.interpreter == "PyPy" else "python",
-                major_minor=".".join(map(str, interpreter.version[:2]))
-            ),
-            "site-packages",
-=======
     for entry in interpreter.sys_path:
         real_entry_path = os.path.realpath(entry)
         if commonpath((real_venv_dir, real_entry_path)) != real_venv_dir:
@@ -140,7 +108,6 @@
             "its sys.path:\n{sys_path}".format(
                 venv_dir=venv_dir, sys_path="\n".join(interpreter.sys_path)
             )
->>>>>>> 1be03fed
         )
     if len(site_packages_dirs) > 1:
         raise InvalidVirtualenvError(
@@ -225,10 +192,10 @@
 
         custom_prompt = None  # type: Optional[str]
         py_major_minor = interpreter.version[:2]
-        if py_major_minor[0] == 2 or (
-            interpreter.identity.interpreter == "PyPy" and py_major_minor[:2] <= (3, 7)
-        ) or (
-            WINDOWS and py_major_minor < (3, 8)
+        if (
+            py_major_minor[0] == 2
+            or (interpreter.identity.interpreter == "PyPy" and py_major_minor[:2] <= (3, 7))
+            or (WINDOWS and py_major_minor < (3, 8))
         ):
             # N.B.: PyPy3.6, PyPy3.7 and Windows Python 3.7 come equipped with a venv module but it
             # does not seem to work.
