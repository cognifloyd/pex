# Copyright 2014 Pants project contributors (see CONTRIBUTORS.md).
# Licensed under the Apache License, Version 2.0 (see LICENSE).

from __future__ import absolute_import

import hashlib
import logging
import os
import shutil
import sys

from pex import pex_warnings
from pex.atomic_directory import atomic_directory
from pex.common import (
    Chroot,
    chmod_plus_x,
    filter_pyc_files,
    is_pyc_temporary_file,
    safe_copy,
    safe_delete,
    safe_mkdir,
    safe_mkdtemp,
    safe_open,
)
from pex.compatibility import commonpath, to_bytes
from pex.compiler import Compiler
from pex.dist_metadata import Distribution, MetadataError
from pex.enum import Enum
from pex.environment import PEXEnvironment
from pex.finders import get_entry_point_from_console_script, get_script_from_distributions
from pex.fs import safe_rename
from pex.interpreter import PythonInterpreter
from pex.layout import Layout
from pex.orderedset import OrderedSet
from pex.os import WINDOWS
from pex.pex import PEX
from pex.pex_info import PexInfo
from pex.sh_boot import create_sh_boot_script
from pex.targets import Targets
from pex.tracer import TRACER
from pex.typing import TYPE_CHECKING
from pex.util import CacheHelper

if TYPE_CHECKING:
    from typing import Dict, Optional


class CopyMode(Enum["CopyMode.Value"]):
    class Value(Enum.Value):
        pass

    COPY = Value("copy")
    LINK = Value("link")
    SYMLINK = Value("symlink")


BOOTSTRAP_ENVIRONMENT = """\
import os
import sys


__INSTALLED_FROM__ = '__PEX_EXE__'
__INSTALLED_BOOTSTRAP__ = '__PEX_BOOTSTRAP__'


def __re_exec__(argv0, *extra_launch_args):
  from pex.os import safe_execv
  from pex.tracer import TRACER
  argv = [argv0] + list(extra_launch_args) + sys.argv[1:]
  safe_execv(argv)


__execute__ = __name__ == "__main__"

def __maybe_install_pex__(pex, pex_root, pex_hash, bootstrap_hash):
  from pex.layout import maybe_install
  from pex.tracer import TRACER

  installation = maybe_install(pex, pex_root, pex_hash, bootstrap_hash)
  if not __execute__ or not installation:
    return installation
    
  installed_location, bootstrap_location = installation

  # N.B.: This is read upon re-exec below to point sys.argv[0] back to the original pex before
  # unconditionally scrubbing the env var and handing off to user code.
  os.environ[__INSTALLED_FROM__] = pex
  os.environ[__INSTALLED_BOOTSTRAP__] = bootstrap_location

  TRACER.log('Executing installed PEX for {{}} at {{}}'.format(pex, installed_location))
  __re_exec__(sys.executable, installed_location)


def __maybe_run_venv__(pex, pex_root, pex_path):
  from pex.sysconfig import SCRIPT_DIR, script_name
  from pex.tracer import TRACER
  from pex.variables import venv_dir

  venv_dir = venv_dir(
    pex_file=pex,
    pex_root=pex_root, 
    pex_hash={pex_hash!r},
    has_interpreter_constraints={has_interpreter_constraints!r},
    pex_path=pex_path,
  )
  if not __execute__ or not os.path.isdir(venv_dir):
    # Code in bootstrap_pex will (re)create the venv after selecting the correct interpreter. 
    return venv_dir

  venv_pex = os.path.join(venv_dir, 'pex')
  TRACER.log('Executing venv PEX for {{}} at {{}}'.format(pex, venv_pex))
  venv_python = os.path.join(venv_dir, SCRIPT_DIR, script_name('python'))
  __re_exec__(venv_python, '-sE', venv_pex)


def __entry_point_from_filename__(filename):
    # Either the entry point is "__main__" and we're in execute mode or "__pex__/__init__.py" and
    # we're in import hook mode.
    entry_point = os.path.dirname(filename)
    if __execute__:
        return entry_point
    return os.path.dirname(entry_point)


__entry_point__ = None
if '__file__' in locals() and __file__ is not None and os.path.exists(__file__):
  __entry_point__ = __entry_point_from_filename__(__file__)
elif '__loader__' in locals():
  from pkgutil import ImpLoader
  if hasattr(__loader__, 'archive'):
    __entry_point__ = __loader__.archive
  elif isinstance(__loader__, ImpLoader):
    __entry_point__ = __entry_point_from_filename__(__loader__.get_filename())

if __entry_point__ is None:
  sys.stderr.write('Could not launch python executable!\\n')
  sys.exit(2)

__installed_from__ = os.environ.pop(__INSTALLED_FROM__, None)
sys.argv[0] = os.path.realpath(__installed_from__ or sys.argv[0])

sys.path[0] = os.path.realpath(sys.path[0])

__bootstrap__ = os.environ.pop(__INSTALLED_BOOTSTRAP__, None)
if not __bootstrap__:
  __bootstrap__ = os.path.realpath(os.path.join(__entry_point__, {bootstrap_dir!r}))
sys.path.insert(0, __bootstrap__)

__venv_dir__ = None
if not __installed_from__:
    os.environ['PEX'] = os.path.realpath(__entry_point__)
    from pex.variables import ENV, Variables
    __pex_root__ = Variables.PEX_ROOT.value_or(ENV, {pex_root!r})
    if not ENV.PEX_TOOLS and Variables.PEX_VENV.value_or(ENV, {is_venv!r}):
      __venv_dir__ = __maybe_run_venv__(
        __entry_point__,
        pex_root=__pex_root__,
        pex_path=ENV.PEX_PATH or {pex_path!r},
      )
    __installation__ = __maybe_install_pex__(
      __entry_point__,
      pex_root=__pex_root__,
      pex_hash={pex_hash!r},
      bootstrap_hash={bootstrap_hash!r}
    )
    if __installation__:
      __installed_location__, _ = __installation__
      __entry_point__ = __installed_location__
else:
    os.environ['PEX'] = os.path.realpath(__installed_from__)

from pex.pex_bootstrapper import bootstrap_pex
bootstrap_pex(__entry_point__, execute=__execute__, venv_dir=__venv_dir__)
"""


class PEXBuilder(object):
    """Helper for building PEX environments."""

    class Error(Exception):
        pass

    class ImmutablePEX(Error):
        pass

    class InvalidDistribution(Error):
        pass

    class InvalidDependency(Error):
        pass

    class InvalidExecutableSpecification(Error):
        pass

    def __init__(
        self,
        path=None,  # type: Optional[str]
        interpreter=None,  # type: Optional[PythonInterpreter]
        chroot=None,  # type: Optional[Chroot]
        pex_info=None,  # type: Optional[PexInfo]
        preamble=None,  # type: Optional[str]
        copy_mode=CopyMode.LINK,  # type: CopyMode.Value
    ):
        # type: (...) -> None
        """Initialize a pex builder.

        :keyword path: The path to write the PEX as it is built.  If ``None`` is specified,
          a temporary directory will be created.
        :keyword interpreter: The interpreter to use to build this PEX environment.  If ``None``
          is specified, the current interpreter is used.
        :keyword chroot: If specified, preexisting :class:`Chroot` to use for building the PEX.
        :keyword pex_info: A preexisting PexInfo to use to build the PEX.
        :keyword preamble: If supplied, execute this code prior to bootstrapping this PEX
          environment.
        :keyword copy_mode: Create the pex environment using the given copy mode.

        .. versionchanged:: 0.8
          The temporary directory created when ``path`` is not specified is now garbage collected on
          interpreter exit.
        """
        self._interpreter = interpreter or PythonInterpreter.get()
        self._chroot = chroot or Chroot(path or safe_mkdtemp())
        self._pex_info = pex_info or PexInfo.default()
        self._preamble = preamble or ""

        # TODO(John Sirois): XXX: Explain 2.7 symlinking causes original to be nuked when the
        #  symlink dest is a tmpdir.
        self._copy_mode = (
            CopyMode.LINK
            if copy_mode is CopyMode.SYMLINK and WINDOWS and sys.version_info[:2] < (3, 7)
            else copy_mode
        )

        self._shebang = self._interpreter.identity.hashbang()
        self._header = None  # type: Optional[str]
        self._logger = logging.getLogger(__name__)
        self._frozen = False
        self._distributions = {}  # type: Dict[str, Distribution]

    def _ensure_unfrozen(self, name="Operation"):
        if self._frozen:
            raise self.ImmutablePEX("%s is not allowed on a frozen PEX!" % name)

    @property
    def interpreter(self):
        return self._interpreter

    def chroot(self):
        # type: () -> Chroot
        return self._chroot

    def clone(self, into=None):
        """Clone this PEX environment into a new PEXBuilder.

        :keyword into: (optional) An optional destination directory to clone this PEXBuilder into.  If
          not specified, a temporary directory will be created.

        Clones PEXBuilder into a new location.  This is useful if the PEXBuilder has been frozen and
        rendered immutable.

        .. versionchanged:: 0.8
          The temporary directory created when ``into`` is not specified is now garbage collected on
          interpreter exit.
        """
        chroot_clone = self._chroot.clone(into=into)
        clone = self.__class__(
            chroot=chroot_clone,
            interpreter=self._interpreter,
            pex_info=self._pex_info.copy(),
            preamble=self._preamble,
            copy_mode=self._copy_mode,
        )
        clone.set_shebang(self._shebang)
        clone._distributions = self._distributions.copy()
        return clone

    def path(self):
        # type: () -> str
        return self.chroot().path()

    @property
    def info(self):
        return self._pex_info

    @info.setter
    def info(self, value):
        if not isinstance(value, PexInfo):
            raise TypeError("PEXBuilder.info must be a PexInfo!")
        self._ensure_unfrozen("Changing PexInfo")
        self._pex_info = value

    def add_source(self, filename, env_filename):
        """Add a source to the PEX environment.

        :param filename: The source filename to add to the PEX; None to create an empty file at
          `env_filename`.
        :param env_filename: The destination filename in the PEX.  This path
          must be a relative path.
        """
        self._ensure_unfrozen("Adding source")
        self._copy_or_link(filename, env_filename, "source")

    def add_resource(self, filename, env_filename):
        """Add a resource to the PEX environment.

        :param filename: The source filename to add to the PEX; None to create an empty file at
          `env_filename`.
        :param env_filename: The destination filename in the PEX.  This path
          must be a relative path.
        """
        pex_warnings.warn(
            "The `add_resource` method is deprecated. Resources should be added via the "
            "`add_source` method instead."
        )
        self._ensure_unfrozen("Adding a resource")
        self._copy_or_link(filename, env_filename, "resource")

    def add_requirement(self, req):
        """Add a requirement to the PEX environment.

        :param req: A requirement that should be resolved in this environment.

        .. versionchanged:: 0.8
          Removed ``dynamic`` and ``repo`` keyword arguments as they were unused.
        """
        self._ensure_unfrozen("Adding a requirement")
        self._pex_info.add_requirement(req)

    def add_from_requirements_pex(self, pex):
        """Add requirements from an existing pex.

        :param pex: The path to an existing .pex file or unzipped pex directory.
        """
        self._ensure_unfrozen("Adding from pex")
        pex_info = PexInfo.from_pex(pex)
        pex_environment = PEXEnvironment.mount(pex, pex_info=pex_info)
        for fingerprinted_dist in pex_environment.iter_distributions():
            self.add_distribution(
                dist=fingerprinted_dist.distribution, fingerprint=fingerprinted_dist.fingerprint
            )
        for requirement in pex_info.requirements:
            self.add_requirement(requirement)

    def set_executable(self, filename, env_filename=None):
        """Set the executable for this environment.

        :param filename: The file that should be executed within the PEX environment when the PEX is
          invoked.
        :keyword env_filename: (optional) The name that the executable file should be stored as within
          the PEX.  By default this will be the base name of the given filename.

        The entry point of the PEX may also be specified via ``PEXBuilder.set_entry_point``.
        """
        self._ensure_unfrozen("Setting the executable")
        if self._pex_info.script:
            raise self.InvalidExecutableSpecification(
                "Cannot set both entry point and script of PEX!"
            )
        if env_filename is None:
            env_filename = os.path.basename(filename)
        if self._chroot.get("executable"):
            raise self.InvalidExecutableSpecification(
                "Setting executable on a PEXBuilder that already has one!"
            )
        self._copy_or_link(filename, env_filename, "executable")
        entry_point = env_filename
        entry_point = entry_point.replace(os.path.sep, ".")
        self._pex_info.entry_point = entry_point.rpartition(".")[0]

    def set_script(self, script):
        """Set the entry point of this PEX environment based upon a distribution script.

        :param script: The script name as defined either by a console script or ordinary
          script within the setup.py of one of the distributions added to the PEX.
        :raises: :class:`PEXBuilder.InvalidExecutableSpecification` if the script is not found
          in any distribution added to the PEX.
        """

        distributions = OrderedSet(self._distributions.values())
        for pex in self._pex_info.pex_path:
            if os.path.exists(pex):
                distributions.update(PEX(pex, interpreter=self._interpreter).resolve())

        # Check if 'script' is a console_script.
        dist_entry_point = get_entry_point_from_console_script(script, distributions)
        if dist_entry_point:
            self.set_entry_point(str(dist_entry_point.entry_point))
            TRACER.log(
                "Set entrypoint to console_script {!r} in {!r}".format(
                    dist_entry_point.entry_point, dist_entry_point.dist
                )
            )
            return

        # Check if 'script' is an ordinary script.
        dist_script = get_script_from_distributions(script, distributions)
        if dist_script:
            if self._pex_info.entry_point:
                raise self.InvalidExecutableSpecification(
                    "Cannot set both entry point and script of PEX!"
                )
            self._pex_info.script = script
            TRACER.log("Set entrypoint to script {!r} in {!r}".format(script, dist_script.dist))
            return

        raise self.InvalidExecutableSpecification(
            "Could not find script {!r} in any distribution {} within PEX!".format(
                script, ", ".join(str(d) for d in distributions)
            )
        )

    def set_entry_point(self, entry_point):
        """Set the entry point of this PEX environment.

        :param entry_point: The entry point of the PEX in the form of ``module`` or ``module:symbol``,
          or ``None``.
        :type entry_point: string or None

        By default the entry point is None.  The behavior of a ``None`` entry point is dropping into
        an interpreter.  If ``module``, it will be executed via ``runpy.run_module``.  If
        ``module:symbol``, it is equivalent to ``from module import symbol; symbol()``.

        The entry point may also be specified via ``PEXBuilder.set_executable``.
        """
        self._ensure_unfrozen("Setting an entry point")
        self._pex_info.entry_point = entry_point

    def set_shebang(self, shebang):
        """Set the exact shebang line for the PEX file.

        For example, pex_builder.set_shebang('/home/wickman/Local/bin/python3.4').  This is
        used to override the default behavior which is to have a #!/usr/bin/env line referencing an
        interpreter compatible with the one used to build the PEX.

        :param shebang: The shebang line. If it does not include the leading '#!' it will be added.
        :type shebang: str
        """
        self._shebang = "#!%s" % shebang if not shebang.startswith("#!") else shebang

    def set_header(self, header):
        # type: (str) -> None
        """Set a header script for the PEX.

        By default, there is none and the default shebang invokes Python against the PEX zip file,
        which causes Python to look for a root `__main__.py` module in the PEX zip and execute that.
        Adding a header is not useful if the shebang selects a Python interpreter since Python will
        ignore this header script content and execute the zipapp algorithm described above. It can
        be useful though when the PEX is passed to some other type of interpreter and / or the
        shebang is also customised to be a non-Python interpreter that acts incrementally (I.E.: it
        won't try to parse the zip file all at once; thus choking on the zip content after the
        header.). An important case of this are unix shells, in particular (ba)sh, which evaluates
        files incrementally line by line.
        """
        self._header = header

    def _add_dist_dir(self, path, dist_name, fingerprint=None):
        target_dir = os.path.join(self._pex_info.internal_cache, dist_name)
        if self._copy_mode == CopyMode.SYMLINK:
            self._copy_or_link(path, target_dir, label=dist_name)
        else:
            for root, _, files in os.walk(path):
                for f in files:
                    filename = os.path.join(root, f)
                    relpath = os.path.relpath(filename, path)
                    target = os.path.join(target_dir, relpath)
                    self._copy_or_link(filename, target, label=dist_name)
        return fingerprint or CacheHelper.dir_hash(path)

    def add_distribution(
        self,
        dist,  # type: Distribution
        fingerprint=None,  # type: Optional[str]
    ):
        # type: (...) -> None
        """Add a :class:`pex.dist_metadata.Distribution` from its handle.

        :param dist: The distribution to add to this environment.
        :keyword fingerprint: The fingerprint of the distribution, if already known.
        """
        if dist.location in self._distributions:
            TRACER.log(
                "Skipping adding {} - already added from {}".format(dist, dist.location), V=9
            )
            return
        self._ensure_unfrozen("Adding a distribution")
        dist_name = os.path.basename(dist.location)
        self._distributions[dist.location] = dist

        if not os.path.isdir(dist.location):
            raise self.InvalidDistribution(
                "Unsupported distribution type: {}, pex can only accept dist "
                "dirs (installed wheels).".format(dist)
            )
        dist_hash = self._add_dist_dir(dist.location, dist_name, fingerprint=fingerprint)

        # add dependency key so that it can rapidly be retrieved from cache
        self._pex_info.add_distribution(dist_name, dist_hash)

    def add_dist_location(
        self,
        dist,  # type: str
        fingerprint=None,  # type: Optional[str]
    ):
        # type: (...) -> None
        """Add a distribution by its location on disk.

        :param dist: The path to the distribution to add.
        :keyword fingerprint: The fingerprint of the distribution, if already known.
        :raises PEXBuilder.InvalidDistribution: When the path does not contain a matching
          distribution.

        PEX supports only installed wheel distributions.
        """
        self._ensure_unfrozen("Adding a distribution")
        try:
            distribution = Distribution.load(dist)
        except MetadataError as e:
            raise self.InvalidDistribution(str(e))
        self.add_distribution(distribution, fingerprint=fingerprint)
        self.add_requirement(distribution.as_requirement())

    def _precompile_source(self):
        vendored_dir = os.path.join(self._pex_info.bootstrap, "pex/vendor/_vendored")
        source_relpaths = [
            path
            for label in ("source", "executable", "main", "bootstrap")
            for path in self._chroot.filesets.get(label, ())
            if path.endswith(".py")
<<<<<<< HEAD
            # N.B.: This file if Python 3.6+ only and will not compile under Python 2.7 or
            # Python 3.5. Since we don't actually use it we just skip compiling it.
            and os.path.normpath(path)
            != os.path.normpath(
                os.path.join(
                    self._pex_info.bootstrap, "pex/vendor/_vendored/attrs/attr/_next_gen.py"
                )
            )
=======
            # N.B.: Some of our vendored code does not work with all versions of Python we support;
            # so we just skip compiling it.
            and vendored_dir != commonpath((vendored_dir, path))
>>>>>>> bc29962d
        ]

        compiler = Compiler(self.interpreter)
        compiled_relpaths = compiler.compile(self._chroot.path(), source_relpaths)
        for compiled in compiled_relpaths:
            self._chroot.touch(compiled, label="bytecode")

    def _prepare_code(self):
        self._pex_info.code_hash = CacheHelper.pex_code_hash(self._chroot.path())
        self._pex_info.pex_hash = hashlib.sha1(self._pex_info.dump().encode("utf-8")).hexdigest()
        self._chroot.write(self._pex_info.dump().encode("utf-8"), PexInfo.PATH, label="manifest")

        bootstrap = BOOTSTRAP_ENVIRONMENT.format(
            bootstrap_dir=self._pex_info.bootstrap,
            bootstrap_hash=self._pex_info.bootstrap_hash,
            pex_root=self._pex_info.raw_pex_root,
            pex_hash=self._pex_info.pex_hash,
            has_interpreter_constraints=bool(self._pex_info.interpreter_constraints),
            pex_path=self._pex_info.pex_path,
            is_venv=self._pex_info.venv,
        )
        self._chroot.write(
            data=to_bytes(self._shebang + "\n" + self._preamble + "\n" + bootstrap),
            dst="__main__.py",
            executable=True,
            label="main",
        )
        self._chroot.write(
            data=to_bytes(bootstrap),
            dst=os.path.join("__pex__", "__init__.py"),
            label="importhook",
        )

    def _copy_or_link(self, src, dst, label=None):
        if src is None:
            self._chroot.touch(dst, label)
        elif self._copy_mode == CopyMode.COPY:
            self._chroot.copy(src, dst, label)
        elif self._copy_mode == CopyMode.SYMLINK:
            self._chroot.symlink(src, dst, label)
        else:
            self._chroot.link(src, dst, label)

    def _prepare_bootstrap(self):
        from . import vendor

        vendor.vendor_runtime(
            chroot=self._chroot,
            dest_basedir=self._pex_info.bootstrap,
            label="bootstrap",
            # NB: We use pip here in the builder, but that's only at buildtime and
            # although we don't use pyparsing directly, packaging.markers, which we
            # do use at runtime, does.
            root_module_names=["attr", "packaging", "pkg_resources", "pyparsing"],
        )
        if self._pex_info.includes_tools:
            # The `repository extract` tool needs setuptools and wheel to build sdists and wheels
            # and distutils needs .dist-info to discover setuptools (and wheel).
            vendor.vendor_runtime(
                chroot=self._chroot,
                dest_basedir=self._pex_info.bootstrap,
                label="bootstrap",
                root_module_names=["setuptools", "wheel"],
                include_dist_info=True,
            )

        bootstrap_digest = hashlib.sha1()
        bootstrap_packages = ["fs", "third_party", "venv"]
        if self._pex_info.includes_tools:
            bootstrap_packages.extend(["commands", "tools"])
        package_root = os.path.dirname(__file__)
        for root, dirs, files in os.walk(package_root):
            if root == package_root:
                dirs[:] = bootstrap_packages

            for f in filter_pyc_files(files):
                if f.endswith("testing.py"):
                    continue
                abs_src = os.path.join(root, f)
                with open(abs_src, "rb") as fp:
                    data = fp.read()
                self._chroot.write(
                    data,
                    dst=os.path.join(
                        self._pex_info.bootstrap, "pex", os.path.relpath(abs_src, package_root)
                    ),
                    label="bootstrap",
                )
                bootstrap_digest.update(data)

        self._pex_info.bootstrap_hash = bootstrap_digest.hexdigest()

    def freeze(self, bytecode_compile=True):
        """Freeze the PEX.

        :param bytecode_compile: If True, precompile .py files into .pyc files when freezing code.

        Freezing the PEX writes all the necessary metadata and environment bootstrapping code.  It may
        only be called once and renders the PEXBuilder immutable.
        """
        self._ensure_unfrozen("Freezing the environment")
        self._prepare_bootstrap()
        self._prepare_code()
        if bytecode_compile:
            self._precompile_source()
        self._frozen = True

    def build(
        self,
        path,  # type: str
        bytecode_compile=True,  # type: bool
        deterministic_timestamp=False,  # type: bool
        layout=Layout.ZIPAPP,  # type: Layout.Value
        compress=True,  # type: bool
    ):
        # type: (...) -> None
        """Package the PEX application.

        By default, the PEX is packaged as a zipapp for ease of shipping as a single file, but it
        can also be packaged in spread mode for efficiency of syncing over the network
        incrementally.

        :param path: The path where the PEX should be stored.
        :param bytecode_compile: If True, precompile .py files into .pyc files.
        :param deterministic_timestamp: If True, will use our hardcoded time for zipfile timestamps.
        :param layout: The layout to use for the PEX.
        :param compress: Whether to compress zip entries when building to a layout that uses zip
                         files.

        If the PEXBuilder is not yet frozen, it will be frozen by ``build``.  This renders the
        PEXBuilder immutable.
        """
        if not self._frozen:
            self.freeze(bytecode_compile=bytecode_compile)

        # The PEX building proceeds assuming a user will not race themselves building to a single
        # non-PEX_ROOT output path they requested;
        tmp_pex = path + "~"
        if os.path.exists(tmp_pex):
            self._logger.warning("Previous binary unexpectedly exists, cleaning: {}".format(path))
            if os.path.isfile(tmp_pex):
                os.unlink(tmp_pex)
            else:
                shutil.rmtree(tmp_pex, True)

        if layout == Layout.LOOSE:
            shutil.copytree(self.path(), tmp_pex)
        elif layout == Layout.PACKED:
            self._build_packedapp(
                dirname=tmp_pex,
                deterministic_timestamp=deterministic_timestamp,
                compress=compress,
            )
        else:
            self._build_zipapp(
                filename=tmp_pex, deterministic_timestamp=deterministic_timestamp, compress=compress
            )

        if os.path.isdir(path):
            shutil.rmtree(path, True)
        elif os.path.isdir(tmp_pex):
            safe_delete(path)
        safe_rename(tmp_pex, path)

    def set_sh_boot_script(
        self,
        pex_name,  # type: str
        targets,  # type: Targets
        python_shebang,  # type: Optional[str]
    ):
        if not self._frozen:
            raise Exception("Generating a sh_boot script requires the pex to be frozen.")

        self.set_shebang("/bin/sh")
        script = create_sh_boot_script(
            pex_name=pex_name,
            pex_info=self._pex_info,
            targets=targets,
            interpreter=self.interpreter,
            python_shebang=python_shebang,
        )
        self.set_header(script)

    def _build_packedapp(
        self,
        dirname,  # type: str
        deterministic_timestamp=False,  # type: bool
        compress=True,  # type: bool
    ):
        # type: (...) -> None

        pex_info = self._pex_info.copy()
        pex_info.update(PexInfo.from_env())

        # Include user sources, PEX-INFO and __main__ as loose files in src/.
        for fileset in ("executable", "importhook", "main", "manifest", "resource", "source"):
            for f in self._chroot.filesets.get(fileset, ()):
                dest = os.path.join(dirname, f)
                safe_mkdir(os.path.dirname(dest))
                safe_copy(os.path.realpath(os.path.join(self._chroot.chroot, f)), dest)

        # Pex historically only supported compressed zips in packed layout, so we don't disturb the
        # old cache structure for those zips and instead just use a subdir for un-compressed zips.
        # This works for our two zip caches (we'll have no collisions with legacy compressed zips)
        # since the bootstrap zip has a known name that is not "un-compressed" and "un-compressed"
        # is not a valid wheel name either.
        def zip_cache_dir(path):
            # type: (str) -> str
            if compress:
                return path
            return os.path.join(path, "un-compressed")

        # Zip up the bootstrap which is constant for a given version of Pex.
        bootstrap_hash = pex_info.bootstrap_hash
        if bootstrap_hash is None:
            raise AssertionError(
                "Expected bootstrap_hash to be populated for {}.".format(self._pex_info)
            )
        cached_bootstrap_zip_dir = zip_cache_dir(
            os.path.join(pex_info.pex_root, "bootstrap_zips", bootstrap_hash)
        )
        with atomic_directory(
            cached_bootstrap_zip_dir, exclusive=False
        ) as atomic_bootstrap_zip_dir:
            if not atomic_bootstrap_zip_dir.is_finalized():
                self._chroot.zip(
                    os.path.join(atomic_bootstrap_zip_dir.work_dir, pex_info.bootstrap),
                    deterministic_timestamp=deterministic_timestamp,
                    exclude_file=is_pyc_temporary_file,
                    strip_prefix=pex_info.bootstrap,
                    labels=("bootstrap",),
                    compress=compress,
                )
        safe_copy(
            os.path.join(cached_bootstrap_zip_dir, pex_info.bootstrap),
            os.path.join(dirname, pex_info.bootstrap),
        )

        # Zip up each installed wheel chroot, which is constant for a given version of a
        # wheel.
        if pex_info.distributions:
            internal_cache = os.path.join(dirname, pex_info.internal_cache)
            os.mkdir(internal_cache)
            for location, fingerprint in pex_info.distributions.items():
                cached_installed_wheel_zip_dir = zip_cache_dir(
                    os.path.join(pex_info.pex_root, "installed_wheel_zips", fingerprint)
                )
                with atomic_directory(
                    cached_installed_wheel_zip_dir, exclusive=False
                ) as atomic_zip_dir:
                    if not atomic_zip_dir.is_finalized():
                        self._chroot.zip(
                            os.path.join(atomic_zip_dir.work_dir, location),
                            deterministic_timestamp=deterministic_timestamp,
                            exclude_file=is_pyc_temporary_file,
                            strip_prefix=os.path.join(pex_info.internal_cache, location),
                            labels=(location,),
                            compress=compress,
                        )
                safe_copy(
                    os.path.join(cached_installed_wheel_zip_dir, location),
                    os.path.join(internal_cache, location),
                )

    def _build_zipapp(
        self,
        filename,  # type: str
        deterministic_timestamp=False,  # type: bool
        compress=True,  # type: bool
    ):
        # type: (...) -> None
        with safe_open(filename, "wb") as pexfile:
            assert os.path.getsize(pexfile.name) == 0
            pexfile.write(to_bytes("{}\n".format(self._shebang)))
            if self._header:
                pexfile.write(to_bytes(self._header))
        with TRACER.timed("Zipping PEX file."):
            self._chroot.zip(
                filename,
                mode="a",
                deterministic_timestamp=deterministic_timestamp,
                # When configured with a `copy_mode` of `CopyMode.SYMLINK`, we symlink distributions
                # as pointers to installed wheel directories in ~/.pex/installed_wheels/... Since
                # those installed wheels reside in a shared cache, they can be in-use by other
                # processes and so their code may be in the process of being bytecode compiled as we
                # attempt to zip up our chroot. Bytecode compilation produces ephemeral temporary
                # pyc files that we should avoid copying since they are useless and inherently
                # racy.
                exclude_file=is_pyc_temporary_file,
                compress=compress,
            )
        chmod_plus_x(filename)<|MERGE_RESOLUTION|>--- conflicted
+++ resolved
@@ -526,20 +526,9 @@
             for label in ("source", "executable", "main", "bootstrap")
             for path in self._chroot.filesets.get(label, ())
             if path.endswith(".py")
-<<<<<<< HEAD
-            # N.B.: This file if Python 3.6+ only and will not compile under Python 2.7 or
-            # Python 3.5. Since we don't actually use it we just skip compiling it.
-            and os.path.normpath(path)
-            != os.path.normpath(
-                os.path.join(
-                    self._pex_info.bootstrap, "pex/vendor/_vendored/attrs/attr/_next_gen.py"
-                )
-            )
-=======
             # N.B.: Some of our vendored code does not work with all versions of Python we support;
             # so we just skip compiling it.
-            and vendored_dir != commonpath((vendored_dir, path))
->>>>>>> bc29962d
+            and os.path.normpath(vendored_dir) != os.path.normpath(commonpath((vendored_dir, path)))
         ]
 
         compiler = Compiler(self.interpreter)
