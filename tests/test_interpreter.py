# Copyright 2014 Pants project contributors (see CONTRIBUTORS.md).
# Licensed under the Apache License, Version 2.0 (see LICENSE).

import glob
import json
import os
import re
import sys
from collections import defaultdict
from contextlib import contextmanager
from textwrap import dedent

import pytest

from pex import fs, interpreter
from pex.common import chmod_plus_x, safe_mkdir, safe_mkdtemp, temporary_dir, touch
from pex.compatibility import PY3
from pex.executor import Executor
from pex.fs import safe_rename
from pex.interpreter import PythonInterpreter
from pex.jobs import Job
from pex.pyenv import Pyenv
from pex.testing import (
    ALL_PY_VERSIONS,
<<<<<<< HEAD
    PY27,
    PY38,
=======
    PY38,
    PY39,
>>>>>>> 1be03fed
    PY310,
    PY_VER,
    all_pythons,
    ensure_python_distribution,
    ensure_python_interpreter,
    ensure_python_venv,
    environment_as,
    pex_check_call,
    pushd,
)
from pex.typing import TYPE_CHECKING
from pex.variables import ENV

try:
    from unittest.mock import Mock, patch  # type: ignore[import]
except ImportError:
    from mock import Mock, patch  # type: ignore[misc,import]

if TYPE_CHECKING:
    from typing import Any, Iterator, List, Tuple

    from pex.interpreter import InterpreterOrError


def tuple_from_version(version_string):
    # type: (str) -> Tuple[int, ...]
    return tuple(int(component) for component in version_string.split("."))


class TestPythonInterpreter(object):
    def test_all_does_not_raise_with_empty_path_envvar(self):
        # type: () -> None
        """additionally, tests that the module does not raise at import."""
        with patch.dict(os.environ, clear=True):
            if PY3:
                import importlib

                importlib.reload(interpreter)
            else:
                reload(interpreter)
            PythonInterpreter.all()

    TEST_INTERPRETER1_VERSION = PY39
    TEST_INTERPRETER1_VERSION_TUPLE = tuple_from_version(TEST_INTERPRETER1_VERSION)

    TEST_INTERPRETER2_VERSION = PY38
    TEST_INTERPRETER2_VERSION_TUPLE = tuple_from_version(TEST_INTERPRETER2_VERSION)

    @pytest.fixture
    def test_interpreter1(self):
        # type: () -> str
        return ensure_python_interpreter(self.TEST_INTERPRETER1_VERSION)

    @pytest.fixture
    def test_interpreter2(self):
        # type: () -> str
        return ensure_python_interpreter(self.TEST_INTERPRETER2_VERSION)

    def test_interpreter_versioning(self, test_interpreter1):
        # type: (str) -> None
        py_interpreter = PythonInterpreter.from_binary(test_interpreter1)
        assert py_interpreter.identity.version == self.TEST_INTERPRETER1_VERSION_TUPLE

    def test_interpreter_caching(self, test_interpreter1, test_interpreter2):
        # type: (str, str) -> None
        py_interpreter1 = PythonInterpreter.from_binary(test_interpreter1)
        py_interpreter2 = PythonInterpreter.from_binary(test_interpreter2)
        assert py_interpreter1 is not py_interpreter2
        assert py_interpreter2.identity.version == self.TEST_INTERPRETER2_VERSION_TUPLE

        py_interpreter3 = PythonInterpreter.from_binary(test_interpreter1)
        assert py_interpreter1 is py_interpreter3

    def test_nonexistent_interpreter(self):
        # type: () -> None
        with pytest.raises(PythonInterpreter.InterpreterNotFound):
            PythonInterpreter.from_binary("/nonexistent/path")

    def test_binary_name_matching(self):
        # type: () -> None
        valid_binary_names = (
            "Python",
            "pypy",
            "pypy2",
            "pypy3",
            "pypy3.6",
            "pypy3.6m",
            "python",
            "python2",
            "python2.7",
            "python2.7m",
            "python3",
            "python3.6",
            "python3.6m",
            "python3.10",
            "python3.10m",
            "python3.99",
            "python3.99m",
            "python3.123",
            "python3.123m",
        )

        matches = PythonInterpreter._matches_binary_name
        for name in valid_binary_names:
            assert matches(name), "Expected {} to be valid binary name".format(name)

    def test_iter_interpreter_some(self, test_interpreter1, test_interpreter2):
        # type: (str, str) -> None
        assert [
            PythonInterpreter.from_binary(test_interpreter1),
            PythonInterpreter.from_binary(test_interpreter2),
        ] == list(PythonInterpreter.iter_candidates(paths=[test_interpreter1, test_interpreter2]))

    def test_iter_interpreter_none(self):
        # type: () -> None
        assert [] == list(PythonInterpreter.iter_candidates(paths=[os.devnull]))

    def test_iter_candidates_empty_paths(self, test_interpreter1):
        # type: (str) -> None
        # Whereas `paths=None` should inspect $PATH, `paths=[]` means to search nothing.
        with environment_as(PATH=test_interpreter1):
            assert [] == list(PythonInterpreter.iter_candidates(paths=[]))
            assert [PythonInterpreter.from_binary(test_interpreter1)] == list(
                PythonInterpreter.iter_candidates(paths=None)
            )

    @pytest.fixture
    def invalid_interpreter(self):
        # type: () -> Iterator[str]
        with temporary_dir() as bin_dir:
            invalid_interpreter = os.path.join(bin_dir, "python")
            touch(invalid_interpreter)
            yield invalid_interpreter

    def assert_error(self, result, expected_python):
        # type: (InterpreterOrError, str) -> None
        assert isinstance(result, tuple)
        python, error_message = result
        assert expected_python == python
        assert isinstance(error_message, str)
        assert len(error_message) > 0

    def test_iter_interpreter_errors(self, invalid_interpreter):
        # type: (str) -> None
        results = list(PythonInterpreter.iter_candidates(paths=[invalid_interpreter]))

        assert len(results) == 1
        self.assert_error(results[0], invalid_interpreter)

    def test_iter_interpreter_mixed(
        self, test_interpreter1, test_interpreter2, invalid_interpreter
    ):
        # type: (str, str, str) -> None
        results = list(
            PythonInterpreter.iter_candidates(
                paths=[test_interpreter1, invalid_interpreter, test_interpreter2]
            )
        )

        assert len(results) == 3
        assert [
            PythonInterpreter.from_binary(path) for path in (test_interpreter1, test_interpreter2)
        ] == [result for result in results if isinstance(result, PythonInterpreter)]
        errors = [result for result in results if not isinstance(result, PythonInterpreter)]
        assert len(errors) == 1
        self.assert_error(errors[0], invalid_interpreter)

    def test_iter_interpreter_path_filter(self, test_interpreter1, test_interpreter2):
        # type: (str, str) -> None
        assert [PythonInterpreter.from_binary(test_interpreter2)] == list(
            PythonInterpreter.iter_candidates(
                paths=[test_interpreter1, test_interpreter2],
                path_filter=lambda path: path == test_interpreter2,
            )
        )

    def test_iter_interpreter_path_filter_symlink(self, test_interpreter1, test_interpreter2):
        # type: (str, str) -> None
        with temporary_dir() as bin_dir:
            fs.safe_symlink(test_interpreter2, os.path.join(bin_dir, "jake"))

            # Verify path filtering happens before interpreter resolution, which os.path.realpaths
            # the interpreter binary. This supports specifying a path filter like
            # "basename is python2" where discovered interpreter binaries are symlinks to more
            # specific interpreter versions, e.g.: /usr/bin/python2 -> /usr/bin/python2.7.
            expected_interpreter = PythonInterpreter.from_binary(test_interpreter2)
            assert [expected_interpreter] == list(
                PythonInterpreter.iter_candidates(
                    paths=[test_interpreter1, bin_dir],
                    path_filter=lambda path: os.path.basename(path) == "jake",
                )
            )
            assert os.path.basename(expected_interpreter.binary) != "jake"

    def test_pyenv_shims(self, tmpdir):
        # type: (Any) -> None
<<<<<<< HEAD
        _, py37, _, run_pyenv = ensure_python_distribution(PY38)
=======
        _, py38, _, run_pyenv = ensure_python_distribution(PY38)
>>>>>>> 1be03fed
        py310 = ensure_python_interpreter(PY310)

        pyenv_root = str(run_pyenv(["root"]).strip())
        pyenv_shims = os.path.join(pyenv_root, "shims")

        def pyenv_global(*versions):
            # type: (*str) -> None
            run_pyenv(["global"] + list(versions))

        def pyenv_local(*versions):
            # type: (*str) -> None
            run_pyenv(["local"] + list(versions))

        @contextmanager
        def pyenv_shell(*versions):
            # type: (*str) -> Iterator[None]
            with environment_as(PYENV_VERSION=":".join(versions)):
                yield

        pex_root = os.path.join(str(tmpdir), "pex_root")
        cwd = safe_mkdir(os.path.join(str(tmpdir), "home", "jake", "project"))
        with ENV.patch(PEX_ROOT=pex_root) as pex_env, environment_as(
            PYENV_ROOT=pyenv_root, PEX_PYTHON_PATH=pyenv_shims, **pex_env
        ), pyenv_shell(), pushd(cwd):
            pyenv = Pyenv.find()
            assert pyenv is not None
            assert pyenv_root == pyenv.root

            def interpreter_for_shim(shim_name):
                # type: (str) -> PythonInterpreter
                binary = os.path.join(pyenv_shims, shim_name)
                return PythonInterpreter.from_binary(binary, pyenv=pyenv)

            def assert_shim(
                shim_name,  # type: str
                expected_binary_path,  # type: str
            ):
                # type: (...) -> None
                python = interpreter_for_shim(shim_name)
                assert expected_binary_path == python.binary

            def assert_shim_inactive(shim_name):
                # type: (str) -> None
                with pytest.raises(PythonInterpreter.IdentificationError):
                    interpreter_for_shim(shim_name)

            pyenv_global(PY38, PY310)
<<<<<<< HEAD
            assert_shim("python", py37)
            assert_shim("python3", py37)
            assert_shim("python3.7", py37)
=======
            assert_shim("python", py38)
            assert_shim("python3", py38)
            assert_shim("python3.8", py38)
>>>>>>> 1be03fed
            assert_shim("python3.10", py310)

            pyenv_global(PY310, PY38)
            assert_shim("python", py310)
            assert_shim("python3", py310)
            assert_shim("python3.10", py310)
            assert_shim("python3.8", py38)

            pyenv_local(PY38)
<<<<<<< HEAD
            assert_shim("python", py37)
            assert_shim("python3", py37)
            assert_shim("python3.7", py37)
            assert_shim_inactive("python3.8")
=======
            assert_shim("python", py38)
            assert_shim("python3", py38)
            assert_shim("python3.8", py38)
            assert_shim_inactive("python3.7")
>>>>>>> 1be03fed

            with pyenv_shell(PY310):
                assert_shim("python", py310)
                assert_shim("python3", py310)
                assert_shim("python3.10", py310)
                assert_shim_inactive("python3.8")

            with pyenv_shell(PY38, PY310):
<<<<<<< HEAD
                assert_shim("python", py37)
                assert_shim("python3", py37)
                assert_shim("python3.7", py37)
=======
                assert_shim("python", py38)
                assert_shim("python3", py38)
                assert_shim("python3.8", py38)
>>>>>>> 1be03fed
                assert_shim("python3.10", py310)

            # The shim pointer is now invalid since python3.7 was uninstalled and so
            # should be re-read and found invalid.
            py37_version_dir = os.path.dirname(os.path.dirname(py38))
            py37_deleted = "{}.uninstalled".format(py37_version_dir)
            safe_rename(py37_version_dir, py37_deleted)
            try:
                assert_shim_inactive("python")
                assert_shim_inactive("python3")
                assert_shim_inactive("python3.8")
            finally:
                safe_rename(py37_deleted, py37_version_dir)

            assert_shim("python", py38)


def test_latest_release_of_min_compatible_version():
    # type: () -> None
    def mock_interp(version):
        interp = Mock()
        interp.version = tuple(int(v) for v in version.split("."))
        return interp

    def assert_chosen(expected_version, other_version):
        expected = mock_interp(expected_version)
        other = mock_interp(other_version)
        assert (
            PythonInterpreter.latest_release_of_min_compatible_version([expected, other])
            == expected
        ), "{} was selected instead of {}".format(other_version, expected_version)

    # Note that we don't consider the interpreter name in comparisons.
    assert_chosen(expected_version="2.7.0", other_version="3.6.0")
    assert_chosen(expected_version="3.5.0", other_version="3.6.0")
    assert_chosen(expected_version="3.6.1", other_version="3.6.0")


def test_detect_pyvenv(tmpdir):
    # type: (Any) -> None
    venv = str(tmpdir)
<<<<<<< HEAD
    py37 = ensure_python_interpreter(PY38)
    real_interpreter = PythonInterpreter.from_binary(py37)
=======
    py38 = ensure_python_interpreter(PY38)
    real_interpreter = PythonInterpreter.from_binary(py38)
>>>>>>> 1be03fed
    real_interpreter.execute(["-m", "venv", venv])
    with pytest.raises(Executor.NonZeroExit):
        real_interpreter.execute(["-c", "import colors"])

    venv_bin_dir = os.path.join(venv, "bin")
    pex_check_call([os.path.join(venv_bin_dir, "pip"), "install", "ansicolors==1.1.8"])

    canonical_to_python = defaultdict(set)
    for python in glob.glob(os.path.join(venv_bin_dir, "python*")):
        venv_interpreter = PythonInterpreter.from_binary(python)
        canonical_to_python[venv_interpreter.binary].add(python)
        venv_interpreter.execute(["-c", "import colors"])

    assert (
        len(canonical_to_python) == 1
    ), "Expected exactly one canonical venv python, found: {}".format(canonical_to_python)
    canonical, pythons = canonical_to_python.popitem()

    real_python = os.path.realpath(py38)
    assert canonical != real_python
    assert os.path.dirname(canonical) == venv_bin_dir
    assert os.path.realpath(canonical) == real_python
    assert len(pythons) >= 2, "Expected at least two virtualenv python binaries, found: {}".format(
        pythons
    )


def check_resolve_venv(real_interpreter):
    # type: (PythonInterpreter) -> None
    tmpdir = safe_mkdtemp()

    def create_venv(
        interpreter,  # type: PythonInterpreter
        rel_path,  # type: str
    ):
        # type: (...) -> List[str]
        venv_dir = os.path.join(tmpdir, rel_path)
        interpreter.execute(["-m", "venv", venv_dir])
        return glob.glob(os.path.join(venv_dir, "bin", "python*"))

    assert not real_interpreter.is_venv
    assert real_interpreter is real_interpreter.resolve_base_interpreter()

    for index, python in enumerate(create_venv(real_interpreter, "first-level")):
        venv_interpreter = PythonInterpreter.from_binary(python)
        assert venv_interpreter.is_venv
        assert venv_interpreter != real_interpreter.binary
        assert real_interpreter == venv_interpreter.resolve_base_interpreter()

        for nested_python in create_venv(venv_interpreter, "second-level{}".format(index)):
            nested_venv_interpreter = PythonInterpreter.from_binary(nested_python)
            assert nested_venv_interpreter.is_venv
            assert nested_venv_interpreter != venv_interpreter
            assert nested_venv_interpreter != real_interpreter
            assert real_interpreter == nested_venv_interpreter.resolve_base_interpreter()


def test_resolve_venv():
    # type: () -> None
    real_interpreter = PythonInterpreter.from_binary(ensure_python_interpreter(PY38))
    check_resolve_venv(real_interpreter)


@pytest.mark.skipif(
    PY_VER < (3, 0), reason="Test requires the venv module which is not present in Python 2."
)
def test_resolve_venv_ambient():
    # type: () -> None
    ambient_real_interpreter = PythonInterpreter.get().resolve_base_interpreter()
    check_resolve_venv(ambient_real_interpreter)


def test_identify_cwd_isolation_issues_1231(tmpdir):
    # type: (Any) -> None

<<<<<<< HEAD
    python37, pip = ensure_python_venv(PY38)
=======
    python38, pip = ensure_python_venv(PY38)
>>>>>>> 1be03fed
    polluted_cwd = os.path.join(str(tmpdir), "dir")
    pex_check_call(args=[pip, "install", "--target", polluted_cwd, "pex==2.1.16"])

    pex_root = os.path.join(str(tmpdir), "pex_root")
    with pushd(polluted_cwd), ENV.patch(PEX_ROOT=pex_root):
        interp = PythonInterpreter.from_binary(python38)

    interp_info_files = {
        os.path.join(root, f)
        for root, _, files in os.walk(pex_root)
        for f in files
        if f == PythonInterpreter.INTERP_INFO_FILE
    }
    assert 1 == len(interp_info_files)
    with open(interp_info_files.pop()) as fp:
        assert interp.binary == json.load(fp)["binary"]


@pytest.fixture(scope="module")
def macos_monterey_interpeter(tmpdir_factory):
    # type: (Any) -> str
    pythonwrapper = os.path.join(str(tmpdir_factory.mktemp("bin")), "pythonwrapper")
    with open(pythonwrapper, "w") as fp:
        fp.write(
            dedent(
                """\
                #!/usr/bin/env bash
                echo >&2 "pythonwrapper[3129:20922] \\
                pythonwrapper is not supposed to be executed directly. Exiting."
                exit 0
                """
            )
        )
    chmod_plus_x(pythonwrapper)

    python = os.path.join(str(tmpdir_factory.mktemp("bin")), "python")
    fs.safe_symlink(pythonwrapper, python)
    return python


def test_issue_1494_job_error_not_identification_error(
    macos_monterey_interpeter,  # type: str
    tmpdir,  # type: Any
):
    # type: (...) -> None
    pex_root = os.path.join(str(tmpdir), "pex_root")
    with ENV.patch(PEX_ROOT=pex_root):
        spawned_job = PythonInterpreter._spawn_from_binary(macos_monterey_interpeter)
        with pytest.raises(Job.Error) as exc_info:
            spawned_job.await_result()
        exc_info.match(
            r"^Expected job to create file '{}/interpreters/[0-9a-f/]+/INTERP-INFO' "
            r"but it did not exist or could not be read: ".format(re.escape(pex_root))
        )
        exc_info.match(
            r"\n"
            r"STDERR:\n"
            r"pythonwrapper\[3129:20922\] "
            r"pythonwrapper is not supposed to be executed directly. Exiting.\n$"
        )


def test_issue_1494_iter(macos_monterey_interpeter):
    # type: (str) -> None
    assert [PythonInterpreter.get()] == list(
        PythonInterpreter.iter(paths=[sys.executable, macos_monterey_interpeter])
    )


def test_issue_1494_iter_candidates(macos_monterey_interpeter):
    # type: (str) -> None
    assert [
        PythonInterpreter.get(),
        (
            macos_monterey_interpeter,
            "pythonwrapper[3129:20922] pythonwrapper is not supposed to be executed directly. "
            "Exiting.",
        ),
    ] == list(PythonInterpreter.iter_candidates(paths=[sys.executable, macos_monterey_interpeter]))


@pytest.mark.parametrize(
    "python",
    [
        pytest.param(python, id=str(PythonInterpreter.from_binary(python).identity))
        for python in all_pythons()
    ],
)
def test_sys_path(python):
    # type: (str) -> None

    interp = PythonInterpreter.from_binary(python)
    _, stdout, _ = interp.execute(args=["-c", "import os, sys; print(os.linesep.join(sys.path))"])
    assert tuple(entry for entry in stdout.splitlines() if entry) == interp.sys_path, (
        'Its expected the sys_path matches the runtime sys.path with the exception of the PWD ("") '
        "head entry."
    )<|MERGE_RESOLUTION|>--- conflicted
+++ resolved
@@ -21,14 +21,8 @@
 from pex.jobs import Job
 from pex.pyenv import Pyenv
 from pex.testing import (
-    ALL_PY_VERSIONS,
-<<<<<<< HEAD
-    PY27,
-    PY38,
-=======
     PY38,
     PY39,
->>>>>>> 1be03fed
     PY310,
     PY_VER,
     all_pythons,
@@ -225,11 +219,7 @@
 
     def test_pyenv_shims(self, tmpdir):
         # type: (Any) -> None
-<<<<<<< HEAD
-        _, py37, _, run_pyenv = ensure_python_distribution(PY38)
-=======
         _, py38, _, run_pyenv = ensure_python_distribution(PY38)
->>>>>>> 1be03fed
         py310 = ensure_python_interpreter(PY310)
 
         pyenv_root = str(run_pyenv(["root"]).strip())
@@ -277,15 +267,9 @@
                     interpreter_for_shim(shim_name)
 
             pyenv_global(PY38, PY310)
-<<<<<<< HEAD
-            assert_shim("python", py37)
-            assert_shim("python3", py37)
-            assert_shim("python3.7", py37)
-=======
             assert_shim("python", py38)
             assert_shim("python3", py38)
             assert_shim("python3.8", py38)
->>>>>>> 1be03fed
             assert_shim("python3.10", py310)
 
             pyenv_global(PY310, PY38)
@@ -295,17 +279,10 @@
             assert_shim("python3.8", py38)
 
             pyenv_local(PY38)
-<<<<<<< HEAD
-            assert_shim("python", py37)
-            assert_shim("python3", py37)
-            assert_shim("python3.7", py37)
-            assert_shim_inactive("python3.8")
-=======
             assert_shim("python", py38)
             assert_shim("python3", py38)
             assert_shim("python3.8", py38)
             assert_shim_inactive("python3.7")
->>>>>>> 1be03fed
 
             with pyenv_shell(PY310):
                 assert_shim("python", py310)
@@ -314,15 +291,9 @@
                 assert_shim_inactive("python3.8")
 
             with pyenv_shell(PY38, PY310):
-<<<<<<< HEAD
-                assert_shim("python", py37)
-                assert_shim("python3", py37)
-                assert_shim("python3.7", py37)
-=======
                 assert_shim("python", py38)
                 assert_shim("python3", py38)
                 assert_shim("python3.8", py38)
->>>>>>> 1be03fed
                 assert_shim("python3.10", py310)
 
             # The shim pointer is now invalid since python3.7 was uninstalled and so
@@ -364,13 +335,8 @@
 def test_detect_pyvenv(tmpdir):
     # type: (Any) -> None
     venv = str(tmpdir)
-<<<<<<< HEAD
-    py37 = ensure_python_interpreter(PY38)
-    real_interpreter = PythonInterpreter.from_binary(py37)
-=======
     py38 = ensure_python_interpreter(PY38)
     real_interpreter = PythonInterpreter.from_binary(py38)
->>>>>>> 1be03fed
     real_interpreter.execute(["-m", "venv", venv])
     with pytest.raises(Executor.NonZeroExit):
         real_interpreter.execute(["-c", "import colors"])
@@ -446,11 +412,7 @@
 def test_identify_cwd_isolation_issues_1231(tmpdir):
     # type: (Any) -> None
 
-<<<<<<< HEAD
-    python37, pip = ensure_python_venv(PY38)
-=======
     python38, pip = ensure_python_venv(PY38)
->>>>>>> 1be03fed
     polluted_cwd = os.path.join(str(tmpdir), "dir")
     pex_check_call(args=[pip, "install", "--target", polluted_cwd, "pex==2.1.16"])
 
