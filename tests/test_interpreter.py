# Copyright 2014 Pants project contributors (see CONTRIBUTORS.md).
# Licensed under the Apache License, Version 2.0 (see LICENSE).

import glob
import json
import operator
import os
import re
import sys
from collections import defaultdict
from contextlib import contextmanager
from textwrap import dedent

import pytest

<<<<<<< HEAD
from pex import fs, hashing, interpreter
=======
>>>>>>> f6089f68
from pex.common import chmod_plus_x, safe_mkdir, safe_mkdtemp, temporary_dir, touch
from pex.executor import Executor
from pex.fs import safe_rename
from pex.interpreter import PythonInterpreter
from pex.jobs import Job
from pex.os import WINDOWS
from pex.pyenv import Pyenv
from pex.sysconfig import SCRIPT_DIR, script_name
from pex.testing import (
    PY38,
    PY39,
    PY310,
    PY_VER,
    all_pythons,
    ensure_python_distribution,
    ensure_python_interpreter,
    ensure_python_venv,
    environment_as,
    pex_check_call,
    pushd,
)
from pex.typing import TYPE_CHECKING
from pex.util import CacheHelper
from pex.variables import ENV

try:
    from unittest.mock import Mock, patch  # type: ignore[import]
except ImportError:
    from mock import Mock, patch  # type: ignore[misc,import]

if TYPE_CHECKING:
    from typing import Any, Iterator, List, Tuple

    from pex.interpreter import InterpreterOrError


def tuple_from_version(version_string):
    # type: (str) -> Tuple[int, ...]
    return tuple(int(component) for component in version_string.split("."))


class TestPythonInterpreter(object):
    def test_all_does_not_raise_with_empty_path_envvar(self):
        # type: () -> None
        """additionally, tests that the module does not raise at import."""
        with patch.dict(os.environ, clear=True), PythonInterpreter._cleared_memory_cache():
            PythonInterpreter.all()

    TEST_INTERPRETER1_VERSION = PY39
    TEST_INTERPRETER1_VERSION_TUPLE = tuple_from_version(TEST_INTERPRETER1_VERSION)

    TEST_INTERPRETER2_VERSION = PY38
    TEST_INTERPRETER2_VERSION_TUPLE = tuple_from_version(TEST_INTERPRETER2_VERSION)

    @pytest.fixture
    def test_interpreter1(self):
        # type: () -> str
        return ensure_python_interpreter(self.TEST_INTERPRETER1_VERSION)

    @pytest.fixture
    def test_interpreter2(self):
        # type: () -> str
        return ensure_python_interpreter(self.TEST_INTERPRETER2_VERSION)

    def test_interpreter_versioning(self, test_interpreter1):
        # type: (str) -> None
        py_interpreter = PythonInterpreter.from_binary(test_interpreter1)
        assert py_interpreter.identity.version == self.TEST_INTERPRETER1_VERSION_TUPLE

    def test_interpreter_caching(self, test_interpreter1, test_interpreter2):
        # type: (str, str) -> None
        py_interpreter1 = PythonInterpreter.from_binary(test_interpreter1)
        py_interpreter2 = PythonInterpreter.from_binary(test_interpreter2)
        assert py_interpreter1 is not py_interpreter2
        assert py_interpreter2.identity.version == self.TEST_INTERPRETER2_VERSION_TUPLE

        py_interpreter3 = PythonInterpreter.from_binary(test_interpreter1)
        assert py_interpreter1 is py_interpreter3

    def test_nonexistent_interpreter(self):
        # type: () -> None
        with pytest.raises(PythonInterpreter.InterpreterNotFound):
            PythonInterpreter.from_binary("/nonexistent/path")

    def test_binary_name_matching(self):
        # type: () -> None
        valid_binary_names = (
            "Python",
            "pypy",
            "pypy2",
            "pypy3",
            "pypy3.6",
            "pypy3.6m",
            "python",
            "python2",
            "python2.7",
            "python2.7m",
            "python3",
            "python3.6",
            "python3.6m",
            "python3.10",
            "python3.10m",
            "python3.99",
            "python3.99m",
            "python3.123",
            "python3.123m",
        )

        matches = PythonInterpreter._matches_binary_name
        for name in valid_binary_names:
            python_exe = script_name(name)
            assert matches(python_exe), "Expected {} to be valid binary name".format(python_exe)

    def test_iter_interpreter_some(self, test_interpreter1, test_interpreter2):
        # type: (str, str) -> None
        assert [
            PythonInterpreter.from_binary(test_interpreter1),
            PythonInterpreter.from_binary(test_interpreter2),
        ] == list(PythonInterpreter.iter_candidates(paths=[test_interpreter1, test_interpreter2]))

    def test_iter_interpreter_none(self):
        # type: () -> None
        assert [] == list(PythonInterpreter.iter_candidates(paths=[os.devnull]))

    def test_iter_candidates_empty_paths(self, test_interpreter1):
        # type: (str) -> None
        # Whereas `paths=None` should inspect $PATH, `paths=[]` means to search nothing.
        with environment_as(PATH=test_interpreter1):
            assert [] == list(PythonInterpreter.iter_candidates(paths=[]))
            assert [PythonInterpreter.from_binary(test_interpreter1)] == list(
                PythonInterpreter.iter_candidates(paths=None)
            )

    @pytest.fixture
    def invalid_interpreter(self):
        # type: () -> Iterator[str]
        with temporary_dir() as bin_dir:
            invalid_interpreter = os.path.join(bin_dir, script_name("python"))
            touch(invalid_interpreter)
            yield invalid_interpreter

    def assert_error(self, result, expected_python):
        # type: (InterpreterOrError, str) -> None
        assert isinstance(result, tuple)
        python, error_message = result
        assert expected_python == python
        assert isinstance(error_message, str)
        assert len(error_message) > 0

    def test_iter_interpreter_errors(self, invalid_interpreter):
        # type: (str) -> None
        results = list(PythonInterpreter.iter_candidates(paths=[invalid_interpreter]))

        assert len(results) == 1
        self.assert_error(results[0], invalid_interpreter)

    def test_iter_interpreter_mixed(
        self, test_interpreter1, test_interpreter2, invalid_interpreter
    ):
        # type: (str, str, str) -> None
        results = list(
            PythonInterpreter.iter_candidates(
                paths=[test_interpreter1, invalid_interpreter, test_interpreter2]
            )
        )

        assert len(results) == 3
        assert [
            PythonInterpreter.from_binary(path) for path in (test_interpreter1, test_interpreter2)
        ] == [result for result in results if isinstance(result, PythonInterpreter)]
        errors = [result for result in results if not isinstance(result, PythonInterpreter)]
        assert len(errors) == 1
        self.assert_error(errors[0], invalid_interpreter)

    def test_iter_interpreter_path_filter(self, test_interpreter1, test_interpreter2):
        # type: (str, str) -> None
        assert [PythonInterpreter.from_binary(test_interpreter2)] == list(
            PythonInterpreter.iter_candidates(
                paths=[test_interpreter1, test_interpreter2],
                path_filter=lambda path: path == test_interpreter2,
            )
        )

    def test_iter_interpreter_path_filter_symlink(self, test_interpreter1, test_interpreter2):
        # type: (str, str) -> None
        with temporary_dir() as bin_dir:
            fs.safe_symlink(test_interpreter2, os.path.join(bin_dir, "jake"))

            # Verify path filtering happens before interpreter resolution, which os.path.realpaths
            # the interpreter binary. This supports specifying a path filter like
            # "basename is python2" where discovered interpreter binaries are symlinks to more
            # specific interpreter versions, e.g.: /usr/bin/python2 -> /usr/bin/python2.7.
            expected_interpreter = PythonInterpreter.from_binary(test_interpreter2)
            assert [expected_interpreter] == list(
                PythonInterpreter.iter_candidates(
                    paths=[test_interpreter1, bin_dir],
                    path_filter=lambda path: os.path.basename(path) == "jake",
                )
            )
            assert os.path.basename(expected_interpreter.binary) != "jake"

    def test_pyenv_shims(self, tmpdir):
        # type: (Any) -> None
        py38_pyenv_distribution = ensure_python_distribution(PY38)
        py38 = py38_pyenv_distribution.binary
        py310 = ensure_python_interpreter(PY310)

        pyenv_root = py38_pyenv_distribution.pyenv_root
        pyenv_shims = os.path.join(pyenv_root, "shims")

        def pyenv_global(*versions):
            # type: (*str) -> None
            py38_pyenv_distribution.run_pyenv(["global"] + list(versions))

        def pyenv_local(*versions):
            # type: (*str) -> None
            py38_pyenv_distribution.run_pyenv(["local"] + list(versions))

        @contextmanager
        def pyenv_shell(*versions):
            # type: (*str) -> Iterator[None]
            with environment_as(PYENV_VERSION=":".join(versions)):
                yield

        pex_root = os.path.join(str(tmpdir), "pex_root")
        cwd = safe_mkdir(os.path.join(str(tmpdir), "home", "jake", "project"))

        with environment_as(
            **py38_pyenv_distribution.pyenv_env(PEX_ROOT=pex_root)
        ), pyenv_shell(), pushd(cwd):
            pyenv = Pyenv.find()
            assert pyenv is not None
            assert pyenv_root == pyenv.root

            def interpreter_for_shim(shim_name):
                # type: (str) -> PythonInterpreter
                binary = os.path.join(
                    pyenv_shims,
                    "{shim_name}.bat".format(shim_name=shim_name) if WINDOWS else shim_name,
                )
                return PythonInterpreter.from_binary(binary, pyenv=pyenv)

            def assert_shim(
                shim_name,  # type: str
                expected_binary_path,  # type: str
            ):
                # type: (...) -> None
                python = interpreter_for_shim(shim_name)
                # N.B.: Instead of comparing the path of the pyenv Python binary, we compare its
                # directory and version since then directory can contain multiple pythons (e.g.:
                # for Python 3.10.7 you'll have python, python3 and python3.10 executables) and
                # these Pythons may or may not be copies (i.e.: not symlink back to a sole Python
                # executable).
                assert os.path.dirname(expected_binary_path) == os.path.dirname(python.binary)
                assert PythonInterpreter.from_binary(expected_binary_path).version == python.version

            def assert_shim_inactive(shim_name):
                # type: (str) -> None
                with pytest.raises(PythonInterpreter.IdentificationError):
                    interpreter_for_shim(shim_name)

            pyenv_global(PY38, PY310)
            assert_shim("python", py38)
            assert_shim("python3", py38)
            assert_shim("python3.8", py38)
            assert_shim("python3.10", py310)

            pyenv_global(PY310, PY38)
            assert_shim("python", py310)
            assert_shim("python3", py310)
            assert_shim("python3.10", py310)
            assert_shim("python3.8", py38)

            pyenv_local(PY38)
            assert_shim("python", py38)
            assert_shim("python3", py38)
            assert_shim("python3.8", py38)
            assert_shim_inactive("python3.7")

            with pyenv_shell(PY310):
                assert_shim("python", py310)
                assert_shim("python3", py310)
                assert_shim("python3.10", py310)
                assert_shim_inactive("python3.8")

            with pyenv_shell(PY38, PY310):
                assert_shim("python", py38)
                assert_shim("python3", py38)
                assert_shim("python3.8", py38)
                assert_shim("python3.10", py310)

            # The shim pointer is now invalid since python3.7 was uninstalled and so
            # should be re-read and found invalid.
            py37_version_dir = os.path.dirname(os.path.dirname(py38))
            py37_deleted = "{}.uninstalled".format(py37_version_dir)
            safe_rename(py37_version_dir, py37_deleted)
            try:
                assert_shim_inactive("python")
                assert_shim_inactive("python3")
                assert_shim_inactive("python3.8")
            finally:
                safe_rename(py37_deleted, py37_version_dir)

            assert_shim("python", py38)


def test_latest_release_of_min_compatible_version():
    # type: () -> None
    def mock_interp(version):
        interp = Mock()
        interp.version = tuple(int(v) for v in version.split("."))
        return interp

    def assert_chosen(expected_version, other_version):
        expected = mock_interp(expected_version)
        other = mock_interp(other_version)
        assert (
            PythonInterpreter.latest_release_of_min_compatible_version([expected, other])
            == expected
        ), "{} was selected instead of {}".format(other_version, expected_version)

    # Note that we don't consider the interpreter name in comparisons.
    assert_chosen(expected_version="2.7.0", other_version="3.6.0")
    assert_chosen(expected_version="3.5.0", other_version="3.6.0")
    assert_chosen(expected_version="3.6.1", other_version="3.6.0")


def test_detect_pyvenv(tmpdir):
    # type: (Any) -> None
    venv = str(tmpdir)
    py38 = ensure_python_interpreter(PY38)
    real_interpreter = PythonInterpreter.from_binary(py38)
    real_interpreter.execute(["-m", "venv", venv])
    with pytest.raises(Executor.NonZeroExit):
        real_interpreter.execute(["-c", "import colors"])

    venv_bin_dir = os.path.join(venv, SCRIPT_DIR)
    pex_check_call([os.path.join(venv_bin_dir, script_name("pip")), "install", "ansicolors==1.1.8"])

    canonical_to_python = defaultdict(set)
    for python in glob.glob(os.path.join(venv_bin_dir, "python*")):
        venv_interpreter = PythonInterpreter.from_binary(python)
        canonical_to_python[venv_interpreter.binary].add(python)
        venv_interpreter.execute(["-c", "import colors"])

    assert (
        len(canonical_to_python) == 1
    ), "Expected exactly one canonical venv python, found: {}".format(canonical_to_python)
    canonical, pythons = canonical_to_python.popitem()

    real_python = os.path.realpath(py38)
    assert canonical != real_python
    assert os.path.dirname(canonical) == venv_bin_dir
    assert (operator.ne if WINDOWS else operator.eq)(os.path.realpath(canonical), real_python), (
        "On Windows we expect the venv interpreter is a copy of the base interpreter or a stub "
        "re-director executable and on unix we expect a symlink to the base executable."
    )
    assert len(pythons) >= 2, "Expected at least two virtualenv python binaries, found: {}".format(
        pythons
    )


def check_resolve_venv(real_interpreter):
    # type: (PythonInterpreter) -> None
    tmpdir = safe_mkdtemp()

    def create_venv(
        interpreter,  # type: PythonInterpreter
        rel_path,  # type: str
    ):
        # type: (...) -> List[str]
        venv_dir = os.path.join(tmpdir, rel_path)
        interpreter.execute(["-m", "venv", venv_dir])
        return glob.glob(os.path.join(venv_dir, "bin", "python*"))

    assert not real_interpreter.is_venv
    assert real_interpreter is real_interpreter.resolve_base_interpreter()

    for index, python in enumerate(create_venv(real_interpreter, "first-level")):
        venv_interpreter = PythonInterpreter.from_binary(python)
        assert venv_interpreter.is_venv
        assert venv_interpreter != real_interpreter.binary
        assert real_interpreter == venv_interpreter.resolve_base_interpreter()

        for nested_python in create_venv(venv_interpreter, "second-level{}".format(index)):
            nested_venv_interpreter = PythonInterpreter.from_binary(nested_python)
            assert nested_venv_interpreter.is_venv
            assert nested_venv_interpreter != venv_interpreter
            assert nested_venv_interpreter != real_interpreter
            assert real_interpreter == nested_venv_interpreter.resolve_base_interpreter()


def test_resolve_venv():
    # type: () -> None
    real_interpreter = PythonInterpreter.from_binary(ensure_python_interpreter(PY38))
    check_resolve_venv(real_interpreter)


@pytest.mark.skipif(
    PY_VER < (3, 0), reason="Test requires the venv module which is not present in Python 2."
)
def test_resolve_venv_ambient():
    # type: () -> None
    ambient_real_interpreter = PythonInterpreter.get().resolve_base_interpreter()
    check_resolve_venv(ambient_real_interpreter)


def test_identify_cwd_isolation_issues_1231(tmpdir):
    # type: (Any) -> None

    python38_venv = ensure_python_venv(PY38)
    polluted_cwd = os.path.join(str(tmpdir), "dir")
    pex_check_call(
        args=[python38_venv.bin_path("pip"), "install", "--target", polluted_cwd, "pex==2.1.16"]
    )

    pex_root = os.path.join(str(tmpdir), "pex_root")
    with pushd(polluted_cwd), ENV.patch(
        PEX_ROOT=pex_root
    ), PythonInterpreter._cleared_memory_cache():
<<<<<<< HEAD
        interp = PythonInterpreter.from_binary(python38_venv.interpreter.binary)
=======
        interp = PythonInterpreter.from_binary(python38)
>>>>>>> f6089f68

    interp_info_files = {
        os.path.join(root, f)
        for root, _, files in os.walk(pex_root)
        for f in files
        if f == PythonInterpreter.INTERP_INFO_FILE
    }
    assert 1 == len(interp_info_files)
    with open(interp_info_files.pop()) as fp:
        assert interp.binary == json.load(fp)["binary"]


@pytest.fixture(scope="module")
def macos_monterey_interpeter(tmpdir_factory):
    # type: (Any) -> str
    if WINDOWS:
        pytest.skip(
            "Simulating a bogus interpreter on Windows is difficualt since it must be a valid .exe"
        )

    pythonwrapper = os.path.join(str(tmpdir_factory.mktemp("bin")), "pythonwrapper")
    with open(pythonwrapper, "w") as fp:
        fp.write(
            dedent(
                """\
                #!/usr/bin/env bash
                echo >&2 "pythonwrapper[3129:20922] \\
                pythonwrapper is not supposed to be executed directly. Exiting."
                exit 0
                """
            )
        )
    chmod_plus_x(pythonwrapper)

    python = os.path.join(str(tmpdir_factory.mktemp("bin")), "python")
    fs.safe_symlink(pythonwrapper, python)
    return python


def test_issue_1494_job_error_not_identification_error(
    macos_monterey_interpeter,  # type: str
    tmpdir,  # type: Any
):
    # type: (...) -> None
    pex_root = os.path.join(str(tmpdir), "pex_root")
    with ENV.patch(PEX_ROOT=pex_root):
        spawned_job = PythonInterpreter._spawn_from_binary(macos_monterey_interpeter)
        with pytest.raises(Job.Error) as exc_info:
            spawned_job.await_result()
        exc_info.match(
            r"^Expected job to create file '{}/interpreters/[0-9a-f/]+/INTERP-INFO' "
            r"but it did not exist or could not be read: ".format(re.escape(pex_root))
        )
        exc_info.match(
            r"\n"
            r"STDERR:\n"
            r"pythonwrapper\[3129:20922\] "
            r"pythonwrapper is not supposed to be executed directly. Exiting.\n$"
        )


def test_issue_1494_iter(macos_monterey_interpeter):
    # type: (str) -> None
    assert [PythonInterpreter.get()] == list(
        PythonInterpreter.iter(paths=[sys.executable, macos_monterey_interpeter])
    )


def test_issue_1494_iter_candidates(macos_monterey_interpeter):
    # type: (str) -> None
    assert [
        PythonInterpreter.get(),
        (
            macos_monterey_interpeter,
            "pythonwrapper[3129:20922] pythonwrapper is not supposed to be executed directly. "
            "Exiting.",
        ),
    ] == list(PythonInterpreter.iter_candidates(paths=[sys.executable, macos_monterey_interpeter]))


@pytest.mark.parametrize(
    "python",
    [
        pytest.param(python, id=str(PythonInterpreter.from_binary(python).identity))
        for python in all_pythons()
    ],
)
def test_sys_path(python):
    # type: (str) -> None

    interp = PythonInterpreter.from_binary(python)
    _, stdout, _ = interp.execute(args=["-c", "import os, sys; print(os.linesep.join(sys.path))"])
    assert tuple(entry for entry in stdout.splitlines() if entry) == interp.sys_path, (
        'Its expected the sys_path matches the runtime sys.path with the exception of the PWD ("") '
        "head entry."
    )<|MERGE_RESOLUTION|>--- conflicted
+++ resolved
@@ -13,10 +13,7 @@
 
 import pytest
 
-<<<<<<< HEAD
-from pex import fs, hashing, interpreter
-=======
->>>>>>> f6089f68
+from pex import fs, hashing
 from pex.common import chmod_plus_x, safe_mkdir, safe_mkdtemp, temporary_dir, touch
 from pex.executor import Executor
 from pex.fs import safe_rename
@@ -437,11 +434,7 @@
     with pushd(polluted_cwd), ENV.patch(
         PEX_ROOT=pex_root
     ), PythonInterpreter._cleared_memory_cache():
-<<<<<<< HEAD
         interp = PythonInterpreter.from_binary(python38_venv.interpreter.binary)
-=======
-        interp = PythonInterpreter.from_binary(python38)
->>>>>>> f6089f68
 
     interp_info_files = {
         os.path.join(root, f)
