# coding=utf-8
# Copyright 2014 Pants project contributors (see CONTRIBUTORS.md).
# Licensed under the Apache License, Version 2.0 (see LICENSE).

from __future__ import absolute_import

import functools
import hashlib
import itertools
import os
import zipfile
from abc import abstractmethod
from collections import OrderedDict, defaultdict

<<<<<<< HEAD
from pex import fs, targets
=======
from pex import targets
>>>>>>> 6a97efd2
from pex.atomic_directory import AtomicDirectory, atomic_directory
from pex.auth import PasswordEntry
from pex.common import safe_mkdir, safe_mkdtemp
from pex.dist_metadata import Distribution, Requirement
from pex.fingerprinted_distribution import FingerprintedDistribution
from pex.jobs import Raise, SpawnedJob, execute_parallel
from pex.network_configuration import NetworkConfiguration
from pex.orderedset import OrderedSet
from pex.pep_503 import ProjectName
from pex.pex_info import PexInfo
from pex.pip.download_observer import DownloadObserver
from pex.pip.installation import get_pip
from pex.pip.tool import PackageIndexConfiguration
from pex.pip.version import PipVersion, PipVersionValue
from pex.requirements import LocalProjectRequirement
from pex.resolve.downloads import get_downloads_dir
from pex.resolve.requirement_configuration import RequirementConfiguration
from pex.resolve.resolver_configuration import ResolverVersion
from pex.resolve.resolvers import (
    Installed,
    InstalledDistribution,
    Resolver,
    Unsatisfiable,
    Untranslatable,
)
from pex.targets import Target, Targets
from pex.tracer import TRACER
from pex.typing import TYPE_CHECKING
from pex.util import CacheHelper
from pex.variables import ENV

if TYPE_CHECKING:
    from typing import DefaultDict, Iterable, Iterator, List, Mapping, Optional, Sequence, Tuple

    import attr  # vendor:skip

    from pex.requirements import ParsedRequirement
else:
    from pex.third_party import attr


def _uniqued_targets(targets=None):
    # type: (Optional[Iterable[Target]]) -> Tuple[Target, ...]
    return tuple(OrderedSet(targets)) if targets is not None else ()


@attr.s(frozen=True)
class DownloadRequest(object):
    targets = attr.ib(converter=_uniqued_targets)  # type: Tuple[Target, ...]
    direct_requirements = attr.ib()  # type: Iterable[ParsedRequirement]
    requirements = attr.ib(default=None)  # type: Optional[Iterable[str]]
    requirement_files = attr.ib(default=None)  # type: Optional[Iterable[str]]
    constraint_files = attr.ib(default=None)  # type: Optional[Iterable[str]]
    allow_prereleases = attr.ib(default=False)  # type: bool
    transitive = attr.ib(default=True)  # type: bool
    package_index_configuration = attr.ib(default=None)  # type: Optional[PackageIndexConfiguration]
    build = attr.ib(default=True)  # type: bool
    use_wheel = attr.ib(default=True)  # type: bool
    prefer_older_binary = attr.ib(default=False)  # type: bool
    use_pep517 = attr.ib(default=None)  # type: Optional[bool]
    build_isolation = attr.ib(default=True)  # type: bool
    observer = attr.ib(default=None)  # type: Optional[ResolveObserver]
    preserve_log = attr.ib(default=False)  # type: bool
    pip_version = attr.ib(default=PipVersion.VENDORED)  # type: PipVersionValue
    resolver = attr.ib(default=None)  # type: Optional[Resolver]

    def iter_local_projects(self):
        # type: () -> Iterator[BuildRequest]
        for requirement in self.direct_requirements:
            if isinstance(requirement, LocalProjectRequirement):
                for target in self.targets:
                    yield BuildRequest.create(target=target, source_path=requirement.path)

    def download_distributions(self, dest=None, max_parallel_jobs=None):
        # type: (...) -> List[DownloadResult]
        if not self.requirements and not self.requirement_files:
            # Nothing to resolve.
            return []

        dest = dest or safe_mkdtemp(
            prefix="resolver_download.", dir=safe_mkdir(get_downloads_dir())
        )
        spawn_download = functools.partial(self._spawn_download, dest)
        with TRACER.timed("Resolving for:\n  {}".format("\n  ".join(map(str, self.targets)))):
            return list(
                execute_parallel(
                    inputs=self.targets,
                    spawn_func=spawn_download,
                    error_handler=Raise[Target, DownloadResult](Unsatisfiable),
                    max_jobs=max_parallel_jobs,
                )
            )

    def _spawn_download(
        self,
        resolved_dists_dir,  # type: str
        target,  # type: Target
    ):
        # type: (...) -> SpawnedJob[DownloadResult]
        download_dir = os.path.join(resolved_dists_dir, target.id)
        observer = (
            self.observer.observe_download(target=target, download_dir=download_dir)
            if self.observer
            else None
        )

        download_result = DownloadResult(target, download_dir)
        download_job = get_pip(
            interpreter=target.get_interpreter(),
            version=self.pip_version,
            resolver=self.resolver,
        ).spawn_download_distributions(
            download_dir=download_dir,
            requirements=self.requirements,
            requirement_files=self.requirement_files,
            constraint_files=self.constraint_files,
            allow_prereleases=self.allow_prereleases,
            transitive=self.transitive,
            target=target,
            package_index_configuration=self.package_index_configuration,
            build=self.build,
            use_wheel=self.use_wheel,
            prefer_older_binary=self.prefer_older_binary,
            use_pep517=self.use_pep517,
            build_isolation=self.build_isolation,
            observer=observer,
            preserve_log=self.preserve_log,
        )

        return SpawnedJob.wait(job=download_job, result=download_result)


@attr.s(frozen=True)
class DownloadResult(object):
    @staticmethod
    def _is_wheel(path):
        # type: (str) -> bool
        return os.path.isfile(path) and path.endswith(".whl")

    target = attr.ib()  # type: Target
    download_dir = attr.ib()  # type: str

    def _iter_distribution_paths(self):
        # type: () -> Iterator[str]
        if not os.path.exists(self.download_dir):
            return
        for distribution in os.listdir(self.download_dir):
            yield os.path.join(self.download_dir, distribution)

    def build_requests(self):
        # type: () -> Iterator[BuildRequest]
        for distribution_path in self._iter_distribution_paths():
            if not self._is_wheel(distribution_path):
                yield BuildRequest.create(target=self.target, source_path=distribution_path)

    def install_requests(self):
        # type: () -> Iterator[InstallRequest]
        for distribution_path in self._iter_distribution_paths():
            if self._is_wheel(distribution_path):
                yield InstallRequest.create(target=self.target, wheel_path=distribution_path)


class IntegrityError(Exception):
    pass


def fingerprint_path(path):
    # type: (str) -> str

    # We switched from sha1 to sha256 at the transition from using `pip install --target` to
    # `pip install --prefix` to serve two purposes:
    # 1. Insulate the new installation scheme from the old.
    # 2. Move past sha1 which was shown to have practical collision attacks in 2019.
    #
    # The installation scheme switch was the primary purpose and switching hashes proved a pragmatic
    # insulation. If the `pip install --prefix` re-arrangement scheme evolves, then some other
    # option than switching hashing algorithms will be needed, like post-fixing a running version
    # integer or just mixing one into the hashed content.
    #
    # See: https://github.com/pantsbuild/pex/issues/1655 for a general overview of these cache
    # structure concerns.
    hasher = hashlib.sha256

    if os.path.isdir(path):
        return CacheHelper.dir_hash(path, hasher=hasher)
    return CacheHelper.hash(path, hasher=hasher)


@attr.s(frozen=True)
class BuildRequest(object):
    @classmethod
    def create(
        cls,
        target,  # type: Target
        source_path,  # type: str
    ):
        # type: (...) -> BuildRequest
        fingerprint = fingerprint_path(source_path)
        return cls(target=target, source_path=source_path, fingerprint=fingerprint)

    @classmethod
    def from_local_distribution(cls, local_distribution):
        # type: (LocalDistribution) -> BuildRequest
        request = cls.create(target=local_distribution.target, source_path=local_distribution.path)
        if local_distribution.fingerprint and request.fingerprint != local_distribution.fingerprint:
            raise IntegrityError(
                "Source at {source_path} was expected to have fingerprint {expected_fingerprint} "
                "but found to have fingerprint {actual_fingerprint}.".format(
                    source_path=request.source_path,
                    expected_fingerprint=local_distribution.fingerprint,
                    actual_fingerprint=request.fingerprint,
                )
            )
        return request

    target = attr.ib()  # type: Target
    source_path = attr.ib()  # type: str
    fingerprint = attr.ib()  # type: str

    def result(self, dist_root):
        # type: (str) -> BuildResult
        return BuildResult.from_request(self, dist_root=dist_root)


@attr.s(frozen=True)
class BuildResult(object):
    @classmethod
    def from_request(
        cls,
        build_request,  # type: BuildRequest
        dist_root,  # type: str
    ):
        # type: (...) -> BuildResult
        dist_type = "sdists" if os.path.isfile(build_request.source_path) else "local_projects"

        # For the purposes of building a wheel from source, the product should be uniqued by the
        # wheel name which is unique on the host os up to the python and abi tags. In other words,
        # the product of a CPython 2.7.6 wheel build and a CPython 2.7.18 wheel build should be
        # functionally interchangeable if the two CPython interpreters have matching abis.
        #
        # However, this is foiled by at least two scenarios:
        # 1. Running a vm / container with shared storage mounted. This can introduce a different
        #    platform on the host.
        # 2. On macOS the same host can report / use different OS versions (c.f.: the
        #    MACOSX_DEPLOYMENT_TARGET environment variable and the 10.16 / 11.0 macOS Big Sur
        #    transitional case in particular).
        #
        # As such, we must be pessimistic and assume the wheel will be platform specific to the
        # full extent possible.
        interpreter = build_request.target.get_interpreter()
        target_tags = "{python_tag}-{abi_tag}-{platform_tag}".format(
            python_tag=interpreter.identity.python_tag,
            abi_tag=interpreter.identity.abi_tag,
            platform_tag=interpreter.identity.platform_tag,
        )

        dist_dir = os.path.join(
            dist_root,
            dist_type,
            os.path.basename(build_request.source_path),
            build_request.fingerprint,
            target_tags,
        )
        return cls(request=build_request, atomic_dir=AtomicDirectory(dist_dir))

    request = attr.ib()  # type: BuildRequest
    _atomic_dir = attr.ib()  # type: AtomicDirectory

    @property
    def is_built(self):
        # type: () -> bool
        return self._atomic_dir.is_finalized()

    @property
    def build_dir(self):
        # type: () -> str
        return self._atomic_dir.work_dir

    @property
    def dist_dir(self):
        # type: () -> str
        return self._atomic_dir.target_dir

    def finalize_build(self):
        # type: () -> InstallRequest
        self._atomic_dir.finalize()
        wheels = os.listdir(self.dist_dir)
        if len(wheels) != 1:
            raise AssertionError(
                "Build of {request} produced {count} artifacts; expected 1:\n{actual}".format(
                    request=self.request,
                    count=len(wheels),
                    actual="\n".join(
                        "{index}. {wheel}".format(index=index, wheel=wheel)
                        for index, wheel in enumerate(wheels)
                    ),
                )
            )
        wheel = wheels[0]
        return InstallRequest.create(self.request.target, os.path.join(self.dist_dir, wheel))


@attr.s(frozen=True)
class InstallRequest(object):
    @classmethod
    def from_local_distribution(cls, local_distribution):
        # type: (LocalDistribution) -> InstallRequest
        request = cls.create(target=local_distribution.target, wheel_path=local_distribution.path)
        if local_distribution.fingerprint and request.fingerprint != local_distribution.fingerprint:
            raise IntegrityError(
                "Wheel at {wheel_path} was expected to have fingerprint {expected_fingerprint} "
                "but found to have fingerprint {actual_fingerprint}.".format(
                    wheel_path=request.wheel_path,
                    expected_fingerprint=local_distribution.fingerprint,
                    actual_fingerprint=request.fingerprint,
                )
            )
        return request

    @classmethod
    def create(
        cls,
        target,  # type: Target
        wheel_path,  # type: str
    ):
        # type: (...) -> InstallRequest
        fingerprint = fingerprint_path(wheel_path)
        return cls(target=target, wheel_path=wheel_path, fingerprint=fingerprint)

    target = attr.ib()  # type: Target
    wheel_path = attr.ib()  # type: str
    fingerprint = attr.ib()  # type: str

    @property
    def wheel_file(self):
        # type: () -> str
        return os.path.basename(self.wheel_path)

    def result(self, installation_root):
        # type: (str) -> InstallResult
        return InstallResult.from_request(self, installation_root=installation_root)


@attr.s(frozen=True)
class InstallResult(object):
    @classmethod
    def from_request(
        cls,
        install_request,  # type: InstallRequest
        installation_root,  # type: str
    ):
        # type: (...) -> InstallResult
        install_chroot = os.path.join(
            installation_root, install_request.fingerprint, install_request.wheel_file
        )
        return cls(
            request=install_request,
            installation_root=installation_root,
            atomic_dir=AtomicDirectory(install_chroot),
        )

    request = attr.ib()  # type: InstallRequest
    _installation_root = attr.ib()  # type: str
    _atomic_dir = attr.ib()  # type: AtomicDirectory

    @property
    def is_installed(self):
        # type: () -> bool
        return self._atomic_dir.is_finalized()

    @property
    def build_chroot(self):
        # type: () -> str
        return self._atomic_dir.work_dir

    @property
    def install_chroot(self):
        # type: () -> str
        return self._atomic_dir.target_dir

    def finalize_install(self, install_requests):
        # type: (Iterable[InstallRequest]) -> Iterator[InstalledDistribution]
        self._atomic_dir.finalize()

        # The install_chroot is keyed by the hash of the wheel file (zip) we installed. Here we add
        # a key by the hash of the exploded wheel dir (the install_chroot). This latter key is used
        # by zipped PEXes at runtime to explode their wheel chroots to the filesystem. By adding
        # the key here we short-circuit the explode process for PEXes created and run on the same
        # machine.
        #
        # From a clean cache after building a simple pex this looks like:
        # $ rm -rf ~/.pex
        # $ python -mpex -c pex -o /tmp/pex.pex .
        # $ tree -L 4 ~/.pex/
        # /home/jsirois/.pex/
        # ├── built_wheels
        # │ └── 1003685de2c3604dc6daab9540a66201c1d1f718
        # │     └── cp-38-cp38
        # │         └── pex-2.0.2-py2.py3-none-any.whl
        # └── installed_wheels
        #     ├── 2a594cef34d2e9109bad847358d57ac4615f81f4
        #     │ └── pex-2.0.2-py2.py3-none-any.whl
        #     │     ├── bin
        #     │     ├── pex
        #     │     └── pex-2.0.2.dist-info
        #     └── ae13cba3a8e50262f4d730699a11a5b79536e3e1
        #         └── pex-2.0.2-py2.py3-none-any.whl -> /home/jsirois/.pex/installed_wheels/2a594cef34d2e9109bad847358d57ac4615f81f4/pex-2.0.2-py2.py3-none-any.whl  # noqa
        #
        # 11 directories, 1 file
        #
        # And we see in the created pex, the runtime key that the layout above satisfies:
        # $ unzip -qc /tmp/pex.pex PEX-INFO | jq .distributions
        # {
        #   "pex-2.0.2-py2.py3-none-any.whl": "ae13cba3a8e50262f4d730699a11a5b79536e3e1"
        # }
        #
        # When the pex is run, the runtime key is followed to the build time key, avoiding
        # re-unpacking the wheel:
        # $ PEX_VERBOSE=1 /tmp/pex.pex --version
        # pex: Found site-library: /usr/lib/python3.8/site-packages
        # pex: Tainted path element: /usr/lib/python3.8/site-packages
        # pex: Scrubbing from user site: /home/jsirois/.local/lib/python3.8/site-packages
        # pex: Scrubbing from site-packages: /usr/lib/python3.8/site-packages
        # pex: Activating PEX virtual environment from /tmp/pex.pex: 9.1ms
        # pex: Bootstrap complete, performing final sys.path modifications...
        # pex: PYTHONPATH contains:
        # pex:     /tmp/pex.pex
        # pex:   * /usr/lib/python38.zip
        # pex:     /usr/lib/python3.8
        # pex:     /usr/lib/python3.8/lib-dynload
        # pex:     /home/jsirois/.pex/installed_wheels/2a594cef34d2e9109bad847358d57ac4615f81f4/pex-2.0.2-py2.py3-none-any.whl  # noqa
        # pex:   * /tmp/pex.pex/.bootstrap
        # pex:   * - paths that do not exist or will be imported via zipimport
        # pex.pex 2.0.2
        #
        wheel_dir_hash = fingerprint_path(self.install_chroot)
        runtime_key_dir = os.path.join(self._installation_root, wheel_dir_hash)
        with atomic_directory(runtime_key_dir) as atomic_dir:
            if not atomic_dir.is_finalized():
                # Note: Create a relative path symlink between the two directories so that the
                # PEX_ROOT can be used within a chroot environment where the prefix of the path may
                # change between programs running inside and outside of the chroot.
                source_path = os.path.join(atomic_dir.work_dir, self.request.wheel_file)
                start_dir = os.path.dirname(source_path)
                relative_target_path = os.path.relpath(self.install_chroot, start_dir)
                fs.safe_symlink(relative_target_path, source_path)

        # TODO(John Sirois): XXX: Can the symlink just be removed and the only hash be the wheel
        #  hash.
        return self._iter_installed_distributions(
            install_requests, fingerprint=self.request.fingerprint
        )

    def _iter_installed_distributions(
        self,
        install_requests,  # type: Iterable[InstallRequest]
        fingerprint,  # type: str
    ):
        # type: (...) -> Iterator[InstalledDistribution]
        if self.is_installed:
            distribution = Distribution.load(self.install_chroot)
            for install_request in install_requests:
                yield InstalledDistribution(
                    target=install_request.target,
                    fingerprinted_distribution=FingerprintedDistribution(distribution, fingerprint),
                )


class WheelBuilder(object):
    def __init__(
        self,
        package_index_configuration=None,  # type: Optional[PackageIndexConfiguration]
        prefer_older_binary=False,  # type: bool
        use_pep517=None,  # type: Optional[bool]
        build_isolation=True,  # type: bool
        verify_wheels=True,  # type: bool
        pip_version=PipVersion.VENDORED,  # type: PipVersionValue
        resolver=None,  # type: Optional[Resolver]
    ):
        # type: (...) -> None
        self._package_index_configuration = package_index_configuration
        self._prefer_older_binary = prefer_older_binary
        self._use_pep517 = use_pep517
        self._build_isolation = build_isolation
        self._verify_wheels = verify_wheels
        self._pip_version = pip_version
        self._resolver = resolver

    @staticmethod
    def _categorize_build_requests(
        build_requests,  # type: Iterable[BuildRequest]
        dist_root,  # type: str
    ):
        # type: (...) -> Tuple[Iterable[BuildRequest], DefaultDict[str, OrderedSet[InstallRequest]]]
        unsatisfied_build_requests = []
        build_results = defaultdict(
            OrderedSet
        )  # type: DefaultDict[str, OrderedSet[InstallRequest]]
        for build_request in build_requests:
            build_result = build_request.result(dist_root)
            if not build_result.is_built:
                TRACER.log(
                    "Building {} to {}".format(build_request.source_path, build_result.dist_dir)
                )
                unsatisfied_build_requests.append(build_request)
            else:
                TRACER.log(
                    "Using cached build of {} at {}".format(
                        build_request.source_path, build_result.dist_dir
                    )
                )
                build_results[build_request.source_path].add(build_result.finalize_build())
        return unsatisfied_build_requests, build_results

    def _spawn_wheel_build(
        self,
        built_wheels_dir,  # type: str
        build_request,  # type: BuildRequest
    ):
        # type: (...) -> SpawnedJob[BuildResult]
        build_result = build_request.result(built_wheels_dir)
        build_job = get_pip(
            interpreter=build_request.target.get_interpreter(),
            version=self._pip_version,
            resolver=self._resolver,
        ).spawn_build_wheels(
            distributions=[build_request.source_path],
            wheel_dir=build_result.build_dir,
            package_index_configuration=self._package_index_configuration,
            interpreter=build_request.target.get_interpreter(),
            prefer_older_binary=self._prefer_older_binary,
            use_pep517=self._use_pep517,
            build_isolation=self._build_isolation,
            verify=self._verify_wheels,
        )
        return SpawnedJob.wait(job=build_job, result=build_result)

    def build_wheels(
        self,
        build_requests,  # type: Iterable[BuildRequest]
        max_parallel_jobs=None,  # type: Optional[int]
    ):
        # type: (...) -> Mapping[str, OrderedSet[InstallRequest]]

        if not build_requests:
            # Nothing to build or install.
            return {}

        built_wheels_dir = os.path.join(ENV.PEX_ROOT, "built_wheels")
        spawn_wheel_build = functools.partial(self._spawn_wheel_build, built_wheels_dir)

        with TRACER.timed(
            "Building distributions for:" "\n  {}".format("\n  ".join(map(str, build_requests)))
        ):
            build_requests, build_results = self._categorize_build_requests(
                build_requests=build_requests, dist_root=built_wheels_dir
            )

            for build_result in execute_parallel(
                inputs=build_requests,
                spawn_func=spawn_wheel_build,
                error_handler=Raise[BuildRequest, BuildResult](Untranslatable),
                max_jobs=max_parallel_jobs,
            ):
                build_results[build_result.request.source_path].add(build_result.finalize_build())

        return build_results


class BuildAndInstallRequest(object):
    def __init__(
        self,
        build_requests,  # type: Iterable[BuildRequest]
        install_requests,  # type:  Iterable[InstallRequest]
        direct_requirements=None,  # type: Optional[Iterable[ParsedRequirement]]
        package_index_configuration=None,  # type: Optional[PackageIndexConfiguration]
        compile=False,  # type: bool
        prefer_older_binary=False,  # type: bool
        use_pep517=None,  # type: Optional[bool]
        build_isolation=True,  # type: bool
        verify_wheels=True,  # type: bool
        pip_version=PipVersion.VENDORED,  # type: PipVersionValue
        resolver=None,  # type: Optional[Resolver]
    ):
        # type: (...) -> None
        self._build_requests = tuple(build_requests)
        self._install_requests = tuple(install_requests)
        self._direct_requirements = tuple(direct_requirements or ())
        self._compile = compile
        self._wheel_builder = WheelBuilder(
            package_index_configuration=package_index_configuration,
            prefer_older_binary=prefer_older_binary,
            use_pep517=use_pep517,
            build_isolation=build_isolation,
            verify_wheels=verify_wheels,
            pip_version=pip_version,
            resolver=resolver,
        )
        self._pip_version = pip_version
        self._resolver = resolver

    @staticmethod
    def _categorize_install_requests(
        install_requests,  # type: Iterable[InstallRequest]
        installed_wheels_dir,  # type: str
    ):
        # type: (...) -> Tuple[Iterable[InstallRequest], Iterable[InstallResult]]
        unsatisfied_install_requests = []
        install_results = []
        for install_request in install_requests:
            install_result = install_request.result(installed_wheels_dir)
            if not install_result.is_installed:
                TRACER.log(
                    "Installing {} in {}".format(
                        install_request.wheel_path, install_result.install_chroot
                    ),
                    V=2,
                )
                unsatisfied_install_requests.append(install_request)
            else:
                TRACER.log(
                    "Using cached installation of {} at {}".format(
                        install_request.wheel_file, install_result.install_chroot
                    ),
                    V=2,
                )
                install_results.append(install_result)
        return unsatisfied_install_requests, install_results

    def _spawn_install(
        self,
        installed_wheels_dir,  # type: str
        install_request,  # type: InstallRequest
    ):
        # type: (...) -> SpawnedJob[InstallResult]
        install_result = install_request.result(installed_wheels_dir)
        install_job = get_pip(
            interpreter=install_request.target.get_interpreter(),
            version=self._pip_version,
            resolver=self._resolver,
        ).spawn_install_wheel(
            wheel=install_request.wheel_path,
            install_dir=install_result.build_chroot,
            compile=self._compile,
            target=install_request.target,
        )
        return SpawnedJob.wait(job=install_job, result=install_result)

    def install_distributions(
        self,
        ignore_errors=False,  # type: bool
        max_parallel_jobs=None,  # type: Optional[int]
    ):
        # type: (...) -> Iterable[InstalledDistribution]
        if not any((self._build_requests, self._install_requests)):
            # Nothing to build or install.
            return ()

        installed_wheels_dir = os.path.join(ENV.PEX_ROOT, PexInfo.INSTALL_CACHE)
        spawn_install = functools.partial(self._spawn_install, installed_wheels_dir)

        to_install = list(self._install_requests)
        installations = []  # type: List[InstalledDistribution]

        # 1. Build local projects and sdists.
        build_results = self._wheel_builder.build_wheels(
            build_requests=self._build_requests,
            max_parallel_jobs=max_parallel_jobs,
        )
        to_install.extend(itertools.chain.from_iterable(build_results.values()))

        # 2. All requirements are now in wheel form: calculate any missing direct requirement
        #    project names from the wheel names.
        with TRACER.timed(
            "Calculating project names for direct requirements:"
            "\n  {}".format("\n  ".join(map(str, self._direct_requirements)))
        ):

            def iter_direct_requirements():
                # type: () -> Iterator[Requirement]
                for requirement in self._direct_requirements:
                    if not isinstance(requirement, LocalProjectRequirement):
                        yield requirement.requirement
                        continue

                    install_reqs = build_results.get(requirement.path)
                    if not install_reqs:
                        raise AssertionError(
                            "Failed to compute a project name for {requirement}. No corresponding "
                            "wheel was found from amongst:\n{install_requests}".format(
                                requirement=requirement,
                                install_requests="\n".join(
                                    sorted(
                                        "{path} -> {wheel_path} {fingerprint}".format(
                                            path=path,
                                            wheel_path=build_result.wheel_path,
                                            fingerprint=build_result.fingerprint,
                                        )
                                        for path, build_results in build_results.items()
                                        for build_result in build_results
                                    )
                                ),
                            )
                        )
                    for install_req in install_reqs:
                        yield requirement.as_requirement(dist=install_req.wheel_path)

            direct_requirements_by_project_name = defaultdict(
                OrderedSet
            )  # type: DefaultDict[ProjectName, OrderedSet[Requirement]]
            for direct_requirement in iter_direct_requirements():
                direct_requirements_by_project_name[direct_requirement.project_name].add(
                    direct_requirement
                )

        # 3. Install wheels in individual chroots.

        # Dedup by wheel name; e.g.: only install universal wheels once even though they'll get
        # downloaded / built for each interpreter or platform.
        install_requests_by_wheel_file = (
            OrderedDict()
        )  # type: OrderedDict[str, List[InstallRequest]]
        for install_request in to_install:
            install_requests_by_wheel_file.setdefault(install_request.wheel_file, []).append(
                install_request
            )

        representative_install_requests = [
            requests[0] for requests in install_requests_by_wheel_file.values()
        ]

        def add_installation(install_result):
            install_requests = install_requests_by_wheel_file[install_result.request.wheel_file]
            installations.extend(install_result.finalize_install(install_requests))

        with TRACER.timed(
            "Installing {} distributions".format(len(representative_install_requests))
        ):
            install_requests, install_results = self._categorize_install_requests(
                install_requests=representative_install_requests,
                installed_wheels_dir=installed_wheels_dir,
            )
            for install_result in install_results:
                add_installation(install_result)

            for install_result in execute_parallel(
                inputs=install_requests,
                spawn_func=spawn_install,
                error_handler=Raise[InstallRequest, InstallResult](Untranslatable),
                max_jobs=max_parallel_jobs,
            ):
                add_installation(install_result)

        if not ignore_errors:
            with TRACER.timed("Checking install"):
                self._check_install(installations)

        installed_distributions = OrderedSet()  # type: OrderedSet[InstalledDistribution]
        for installed_distribution in installations:
            distribution = installed_distribution.distribution
            direct_reqs = [
                req
                for req in direct_requirements_by_project_name[distribution.metadata.project_name]
                if distribution in req and installed_distribution.target.requirement_applies(req)
            ]
            installed_distributions.add(
                installed_distribution.with_direct_requirements(direct_requirements=direct_reqs)
            )
        return installed_distributions

    @staticmethod
    def _check_install(installed_distributions):
        # type: (Iterable[InstalledDistribution]) -> None
        installed_distribution_by_project_name = OrderedDict(
            (resolved_distribution.distribution.metadata.project_name, resolved_distribution)
            for resolved_distribution in installed_distributions
        )  # type: OrderedDict[ProjectName, InstalledDistribution]

        unsatisfied = []
        for installed_distribution in installed_distribution_by_project_name.values():
            dist = installed_distribution.distribution
            target = installed_distribution.target
            for requirement in dist.requires():
                if not target.requirement_applies(requirement):
                    continue

                installed_requirement_dist = installed_distribution_by_project_name.get(
                    requirement.project_name
                )
                if not installed_requirement_dist:
                    unsatisfied.append(
                        "{dist} requires {requirement} but no version was resolved".format(
                            dist=dist.as_requirement(), requirement=requirement
                        )
                    )
                else:
                    installed_dist = installed_requirement_dist.distribution
                    if not requirement.specifier.contains(installed_dist.version, prereleases=True):
                        unsatisfied.append(
                            "{dist} requires {requirement} but {resolved_dist} was resolved".format(
                                dist=dist.as_requirement(),
                                requirement=requirement,
                                resolved_dist=installed_dist,
                            )
                        )

        if unsatisfied:
            raise Unsatisfiable(
                "Failed to resolve compatible distributions:\n{failures}".format(
                    failures="\n".join(
                        "{index}: {failure}".format(index=index + 1, failure=failure)
                        for index, failure in enumerate(unsatisfied)
                    )
                )
            )


def _parse_reqs(
    requirements=None,  # type: Optional[Iterable[str]]
    requirement_files=None,  # type: Optional[Iterable[str]]
    network_configuration=None,  # type: Optional[NetworkConfiguration]
):
    # type: (...) -> Iterable[ParsedRequirement]
    requirement_configuration = RequirementConfiguration(
        requirements=requirements, requirement_files=requirement_files
    )
    return requirement_configuration.parse_requirements(network_configuration=network_configuration)


def resolve(
    targets=Targets(),  # type: Targets
    requirements=None,  # type: Optional[Iterable[str]]
    requirement_files=None,  # type: Optional[Iterable[str]]
    constraint_files=None,  # type: Optional[Iterable[str]]
    allow_prereleases=False,  # type: bool
    transitive=True,  # type: bool
    indexes=None,  # type: Optional[Sequence[str]]
    find_links=None,  # type: Optional[Sequence[str]]
    resolver_version=None,  # type: Optional[ResolverVersion.Value]
    network_configuration=None,  # type: Optional[NetworkConfiguration]
    password_entries=(),  # type: Iterable[PasswordEntry]
    build=True,  # type: bool
    use_wheel=True,  # type: bool
    prefer_older_binary=False,  # type: bool
    use_pep517=None,  # type: Optional[bool]
    build_isolation=True,  # type: bool
    compile=False,  # type: bool
    max_parallel_jobs=None,  # type: Optional[int]
    ignore_errors=False,  # type: bool
    verify_wheels=True,  # type: bool
    preserve_log=False,  # type: bool
    pip_version=PipVersion.VENDORED,  # type: PipVersionValue
    resolver=None,  # type: Optional[Resolver]
):
    # type: (...) -> Installed
    """Resolves all distributions needed to meet requirements for multiple distribution targets.

    The resulting distributions are installed in individual chroots that can be independently added
    to `sys.path`

    :keyword targets: The distribution target environments to resolve for.
    :keyword requirements: A sequence of requirement strings.
    :keyword requirement_files: A sequence of requirement file paths.
    :keyword constraint_files: A sequence of constraint file paths.
    :keyword allow_prereleases: Whether to include pre-release and development versions when
      resolving requirements. Defaults to ``False``, but any requirements that explicitly request
      prerelease or development versions will override this setting.
    :keyword transitive: Whether to resolve transitive dependencies of requirements.
      Defaults to ``True``.
    :keyword indexes: A list of urls or paths pointing to PEP 503 compliant repositories to search for
      distributions. Defaults to ``None`` which indicates to use the default pypi index. To turn off
      use of all indexes, pass an empty list.
    :keyword find_links: A list or URLs, paths to local html files or directory paths. If URLs or
      local html file paths, these are parsed for links to distributions. If a local directory path,
      its listing is used to discover distributions.
    :keyword resolver_version: The resolver version to use.
    :keyword network_configuration: Configuration for network requests made downloading and building
      distributions.
    :keyword password_entries: Any known authentication information needed for resolving.
    :keyword build: Whether to allow building source distributions when no wheel is found.
      Defaults to ``True``.
    :keyword use_wheel: Whether to allow resolution of pre-built wheel distributions.
      Defaults to ``True``.
    :keyword prefer_older_binary: Whether to prefer older binary distributions to newer source
      distributions (avoid building wheels when possible). Defaults to ``False``.
    :keyword use_pep517: Whether to force use of PEP 517 for building source distributions into
      wheels or force direct invocation of ``setup.py bdist_wheel``. Defaults to using PEP-517 only
      when a ``pyproject.toml`` file is present with a ``build-system`` section.
    :keyword build_isolation: Disable ``sys.path`` isolation when building a modern source
      distribution. Build dependencies specified by PEP 518 must already be installed on the
      ``sys.path`` if `build_isolation` is ``True``.
    :keyword compile: Whether to pre-compile resolved distribution python sources.
      Defaults to ``False``.
    :keyword max_parallel_jobs: The maximum number of parallel jobs to use when resolving,
      building and installing distributions in a resolve. Defaults to the number of CPUs available.
    :keyword ignore_errors: Whether to ignore resolution solver errors. Defaults to ``False``.
    :keyword verify_wheels: Whether to verify wheels have valid metadata. Defaults to ``True``.
    :keyword preserve_log: Preserve the `pip download` log and print its location to stderr.
      Defaults to ``False``.
    :returns: The installed distributions meeting all requirements and constraints.
    :raises Unsatisfiable: If ``requirements`` is not transitively satisfiable.
    :raises Untranslatable: If no compatible distributions could be acquired for
      a particular requirement.
    :raises ValueError: If a foreign platform was provided in `platforms`, and `use_wheel=False`.
    :raises ValueError: If `build=False` and `use_wheel=False`.
    """

    # A resolve happens in four stages broken into two phases:
    # 1. Download phase: resolves sdists and wheels in a single operation per distribution target.
    # 2. Install phase:
    #   1. Build local projects and sdists.
    #   2. Install wheels in individual chroots.
    #   3. Calculate the final resolved requirements.
    #
    # You'd think we might be able to just pip install all the requirements, but pexes can be
    # multi-platform / multi-interpreter, in which case only a subset of distributions resolved into
    # the PEX should be activated for the runtime interpreter. Sometimes there are platform specific
    # wheels and sometimes python version specific dists (backports being the common case). As such,
    # we need to be able to add each resolved distribution to the `sys.path` individually
    # (`PEXEnvironment` handles this selective activation at runtime). Since pip install only
    # accepts a single location to install all resolved dists, that won't work.
    #
    # This means we need to separately resolve all distributions, then install each in their own
    # chroot. To do this we use `pip download` for the resolve and download of all needed
    # distributions and then `pip install` to install each distribution in its own chroot.
    #
    # As a complicating factor, the runtime activation scheme relies on PEP 425 tags; i.e.: wheel
    # names. Some requirements are only available or applicable in source form - either via sdist,
    # VCS URL or local projects. As such we need to insert a `pip wheel` step to generate wheels for
    # all requirements resolved in source form via `pip download` / inspection of requirements to
    # discover those that are local directories (local setup.py or pyproject.toml python projects).
    #
    # Finally, we must calculate the pinned requirement corresponding to each distribution we
    # resolved along with any environment markers that control which runtime environments the
    # requirement should be activated in.

    direct_requirements = _parse_reqs(requirements, requirement_files, network_configuration)
    package_index_configuration = PackageIndexConfiguration.create(
        pip_version=pip_version,
        resolver_version=resolver_version,
        indexes=indexes,
        find_links=find_links,
        network_configuration=network_configuration,
        password_entries=password_entries,
    )
    build_requests, download_results = _download_internal(
        targets=targets,
        direct_requirements=direct_requirements,
        requirements=requirements,
        requirement_files=requirement_files,
        constraint_files=constraint_files,
        allow_prereleases=allow_prereleases,
        transitive=transitive,
        package_index_configuration=package_index_configuration,
        build=build,
        use_wheel=use_wheel,
        prefer_older_binary=prefer_older_binary,
        use_pep517=use_pep517,
        build_isolation=build_isolation,
        max_parallel_jobs=max_parallel_jobs,
        preserve_log=preserve_log,
        pip_version=pip_version,
        resolver=resolver,
    )

    install_requests = []  # type: List[InstallRequest]
    for download_result in download_results:
        build_requests.extend(download_result.build_requests())
        install_requests.extend(download_result.install_requests())

    build_and_install_request = BuildAndInstallRequest(
        build_requests=build_requests,
        install_requests=install_requests,
        direct_requirements=direct_requirements,
        package_index_configuration=package_index_configuration,
        compile=compile,
        prefer_older_binary=prefer_older_binary,
        use_pep517=use_pep517,
        build_isolation=build_isolation,
        verify_wheels=verify_wheels,
        pip_version=pip_version,
        resolver=resolver,
    )

    ignore_errors = ignore_errors or not transitive
    installed_distributions = tuple(
        build_and_install_request.install_distributions(
            ignore_errors=ignore_errors, max_parallel_jobs=max_parallel_jobs
        )
    )
    return Installed(installed_distributions=installed_distributions)


def _download_internal(
    targets,  # type: Targets
    direct_requirements,  # type: Iterable[ParsedRequirement]
    requirements=None,  # type: Optional[Iterable[str]]
    requirement_files=None,  # type: Optional[Iterable[str]]
    constraint_files=None,  # type: Optional[Iterable[str]]
    allow_prereleases=False,  # type: bool
    transitive=True,  # type: bool
    package_index_configuration=None,  # type: Optional[PackageIndexConfiguration]
    build=True,  # type: bool
    use_wheel=True,  # type: bool
    prefer_older_binary=False,  # type: bool
    use_pep517=None,  # type: Optional[bool]
    build_isolation=True,  # type: bool
    dest=None,  # type: Optional[str]
    max_parallel_jobs=None,  # type: Optional[int]
    observer=None,  # type: Optional[ResolveObserver]
    preserve_log=False,  # type: bool
    pip_version=PipVersion.VENDORED,  # type: PipVersionValue
    resolver=None,  # type: Optional[Resolver]
):
    # type: (...) -> Tuple[List[BuildRequest], List[DownloadResult]]

    unique_targets = targets.unique_targets()
    download_request = DownloadRequest(
        targets=unique_targets,
        direct_requirements=direct_requirements,
        requirements=requirements,
        requirement_files=requirement_files,
        constraint_files=constraint_files,
        allow_prereleases=allow_prereleases,
        transitive=transitive,
        package_index_configuration=package_index_configuration,
        build=build,
        use_wheel=use_wheel,
        prefer_older_binary=prefer_older_binary,
        use_pep517=use_pep517,
        build_isolation=build_isolation,
        observer=observer,
        preserve_log=preserve_log,
        pip_version=pip_version,
        resolver=resolver,
    )

    local_projects = list(download_request.iter_local_projects())
    download_results = download_request.download_distributions(
        dest=dest, max_parallel_jobs=max_parallel_jobs
    )
    return local_projects, download_results


@attr.s(frozen=True)
class LocalDistribution(object):
    path = attr.ib()  # type: str
    fingerprint = attr.ib()  # type: str
    target = attr.ib(default=targets.current())  # type: Target

    @fingerprint.default
    def _calculate_fingerprint(self):
        return fingerprint_path(self.path)

    @property
    def is_wheel(self):
        return self.path.endswith(".whl") and zipfile.is_zipfile(self.path)


@attr.s(frozen=True)
class Downloaded(object):
    local_distributions = attr.ib()  # type: Tuple[LocalDistribution, ...]


class ResolveObserver(object):
    @abstractmethod
    def observe_download(
        self,
        target,
        download_dir,
    ):
        # type: (...) -> DownloadObserver
        raise NotImplementedError()


def download(
    targets=Targets(),  # type: Targets
    requirements=None,  # type: Optional[Iterable[str]]
    requirement_files=None,  # type: Optional[Iterable[str]]
    constraint_files=None,  # type: Optional[Iterable[str]]
    allow_prereleases=False,  # type: bool
    transitive=True,  # type: bool
    indexes=None,  # type: Optional[Sequence[str]]
    find_links=None,  # type: Optional[Sequence[str]]
    resolver_version=None,  # type: Optional[ResolverVersion.Value]
    network_configuration=None,  # type: Optional[NetworkConfiguration]
    password_entries=(),  # type: Iterable[PasswordEntry]
    build=True,  # type: bool
    use_wheel=True,  # type: bool
    prefer_older_binary=False,  # type: bool
    use_pep517=None,  # type: Optional[bool]
    build_isolation=True,  # type: bool
    dest=None,  # type: Optional[str]
    max_parallel_jobs=None,  # type: Optional[int]
    observer=None,  # type: Optional[ResolveObserver]
    preserve_log=False,  # type: bool
    pip_version=PipVersion.VENDORED,  # type: PipVersionValue
    resolver=None,  # type: Optional[Resolver]
):
    # type: (...) -> Downloaded
    """Downloads all distributions needed to meet requirements for multiple distribution targets.

    :keyword targets: The distribution target environments to download for.
    :keyword requirements: A sequence of requirement strings.
    :keyword requirement_files: A sequence of requirement file paths.
    :keyword constraint_files: A sequence of constraint file paths.
    :keyword allow_prereleases: Whether to include pre-release and development versions when
      resolving requirements. Defaults to ``False``, but any requirements that explicitly request
      prerelease or development versions will override this setting.
    :keyword transitive: Whether to resolve transitive dependencies of requirements.
      Defaults to ``True``.
    :keyword indexes: A list of urls or paths pointing to PEP 503 compliant repositories to search
      for distributions. Defaults to ``None`` which indicates to use the default pypi index. To turn
      off use of all indexes, pass an empty list.
    :keyword find_links: A list of URLs, paths to local html files or directory paths. If URLs or
      local html file paths, these are parsed for links to distributions. If a local directory path,
      its listing is used to discover distributions.
    :keyword resolver_version: The resolver version to use.
    :keyword network_configuration: Configuration for network requests made downloading and building
      distributions.
    :keyword password_entries: Any known authentication information needed for downloading.
    :keyword build: Whether to allow building source distributions when no wheel is found.
      Defaults to ``True``.
    :keyword use_wheel: Whether to allow resolution of pre-built wheel distributions.
      Defaults to ``True``.
    :keyword prefer_older_binary: Whether to prefer older binary distributions to newer source
      distributions (avoid building wheels when possible). Defaults to ``False``.
    :keyword use_pep517: Whether to force use of PEP 517 for building source distributions into
      wheels or force direct invocation of ``setup.py bdist_wheel``. Defaults to using PEP-517 only
      when a ``pyproject.toml`` file is present with a ``build-system`` section.
    :keyword build_isolation: Disable ``sys.path`` isolation when building a modern source
      distribution. Build dependencies specified by PEP 518 must already be installed on the
      ``sys.path`` if `build_isolation` is ``True``.
    :keyword dest: A directory path to download distributions to.
    :keyword max_parallel_jobs: The maximum number of parallel jobs to use when resolving,
      building and installing distributions in a resolve. Defaults to the number of CPUs available.
    :keyword observer: An optional observer of the download internals.
    :keyword preserve_log: Preserve the `pip download` log and print its location to stderr.
      Defaults to ``False``.
    :returns: The local distributions meeting all requirements and constraints.
    :raises Unsatisfiable: If the resolution of download of distributions fails for any reason.
    :raises ValueError: If a foreign platform was provided in `platforms`, and `use_wheel=False`.
    :raises ValueError: If `build=False` and `use_wheel=False`.
    """
    direct_requirements = _parse_reqs(requirements, requirement_files, network_configuration)
    package_index_configuration = PackageIndexConfiguration.create(
        pip_version=pip_version,
        resolver_version=resolver_version,
        indexes=indexes,
        find_links=find_links,
        network_configuration=network_configuration,
        password_entries=password_entries,
    )
    build_requests, download_results = _download_internal(
        targets=targets,
        direct_requirements=direct_requirements,
        requirements=requirements,
        requirement_files=requirement_files,
        constraint_files=constraint_files,
        allow_prereleases=allow_prereleases,
        transitive=transitive,
        package_index_configuration=package_index_configuration,
        build=build,
        use_wheel=use_wheel,
        prefer_older_binary=prefer_older_binary,
        use_pep517=use_pep517,
        build_isolation=build_isolation,
        dest=dest,
        max_parallel_jobs=max_parallel_jobs,
        observer=observer,
        preserve_log=preserve_log,
        pip_version=pip_version,
        resolver=resolver,
    )

    local_distributions = []

    def add_build_requests(requests):
        # type: (Iterable[BuildRequest]) -> None
        for request in requests:
            local_distributions.append(
                LocalDistribution(
                    target=request.target,
                    path=request.source_path,
                    fingerprint=request.fingerprint,
                )
            )

    add_build_requests(build_requests)
    for download_result in download_results:
        add_build_requests(download_result.build_requests())
        for install_request in download_result.install_requests():
            local_distributions.append(
                LocalDistribution(
                    target=install_request.target,
                    path=install_request.wheel_path,
                    fingerprint=install_request.fingerprint,
                )
            )

    return Downloaded(local_distributions=tuple(local_distributions))<|MERGE_RESOLUTION|>--- conflicted
+++ resolved
@@ -12,11 +12,7 @@
 from abc import abstractmethod
 from collections import OrderedDict, defaultdict
 
-<<<<<<< HEAD
 from pex import fs, targets
-=======
-from pex import targets
->>>>>>> 6a97efd2
 from pex.atomic_directory import AtomicDirectory, atomic_directory
 from pex.auth import PasswordEntry
 from pex.common import safe_mkdir, safe_mkdtemp
