# Copyright 2021 Pants project contributors (see CONTRIBUTORS.md).
# Licensed under the Apache License, Version 2.0 (see LICENSE).

import json
import os
from textwrap import dedent

import pytest

from pex.interpreter import PythonInterpreter
from pex.resolve.lockfile import json_codec
from pex.targets import LocalInterpreter, Target
<<<<<<< HEAD
from pex.testing import PY27, PY38, IntegResults, ensure_python_interpreter, run_pex_command
=======
from pex.testing import (
    PY38,
    IntegResults,
    ensure_python_interpreter,
    run_pex_command,
    skip_unless_python27,
)
>>>>>>> 1be03fed
from pex.typing import TYPE_CHECKING

if TYPE_CHECKING:
    from typing import Any


def create_target(python):
    # type: (str) -> Target
    return LocalInterpreter.create(PythonInterpreter.from_binary(python))


@pytest.fixture
def py27():
    return create_target(skip_unless_python27())


@pytest.fixture
<<<<<<< HEAD
def py37():
    return create_target(PY38)
=======
def py38():
    return create_target(ensure_python_interpreter(PY38))
>>>>>>> 1be03fed


LOCK_STYLE_SOURCES = json_codec.loads(
    dedent(
        """\
        {
          "allow_builds": true,
          "allow_prereleases": false,
          "allow_wheels": true,
          "build_isolation": true,
          "constraints": [],
          "locked_resolves": [
            {
              "locked_requirements": [
                {
                  "artifacts": [
                    {
                      "algorithm": "sha256",
                      "hash": "20129f25683fab2099d954379fecd36c13ccc0cc0159eaf59afee53a23d749f1",
                      "url": "https://files.pythonhosted.org/packages/7c/39/fcd0a978eb327ce8d170ee763264cee1a3a43b0e5f962312d4a37567523d/p537-1.0.4-cp37-cp37m-manylinux1_x86_64.whl"
                    },
                    {
                      "algorithm": "sha256",
                      "hash": "b1818f434c559706039fa6ca9812f120fc6421b977d5862fb7b411ebaffc074f",
                      "url": "https://files.pythonhosted.org/packages/56/05/6f01bef57523f6ab7ba5b8fa9831a2204c7ef49dfc194c0d689863f3ae1c/p537-1.0.4.tar.gz"
                    }
                  ],
                  "project_name": "p537",
                  "requires_dists": [],
                  "requires_python": null,
                  "version": "1.0.4"
                }
              ],
              "platform_tag": [
                "cp37",
                "cp37m",
                "manylinux_2_33_x86_64"
              ]
            }
          ],
          "pex_version": "2.1.50",
          "pip_version": "20.3.4-patched",
          "prefer_older_binary": false,
          "requirements": [
            "p537==1.0.4"
          ],
          "requires_python": [],
          "resolver_version": "pip-legacy-resolver",
          "style": "sources",
          "transitive": true,
          "use_pep517": null
        }
        """
    )
)


def test_lockfile_style_sources(
    py27,  # type: Target
    py38,  # type: Target
    tmpdir,  # type: Any
):
    # type: (...) -> None

    lockfile = os.path.join(str(tmpdir), "lock.json")
    with open(lockfile, "w") as fp:
        json.dump(json_codec.as_json_data(LOCK_STYLE_SOURCES), fp, sort_keys=True, indent=2)

    def use_lock(target):
        # type: (Target) -> IntegResults
        return run_pex_command(
            args=["--lock", lockfile, "--", "-c", "import p537"],
            python=target.get_interpreter().binary,
        )

    use_lock(py38).assert_success()

    # N.B.: We created a lock above that falsely advertises there is a solution for Python 2.7.
    # This is the devil's bargain with non-strict lock styles and the lock will fail only some time
    # later when it is exercised using the wrong interpreter.
    result = use_lock(py27)
    result.assert_failure()
    assert "Building wheel for p537 (setup.py): started" in result.error
    assert "Building wheel for p537 (setup.py): finished with status 'error'" in result.error<|MERGE_RESOLUTION|>--- conflicted
+++ resolved
@@ -10,9 +10,6 @@
 from pex.interpreter import PythonInterpreter
 from pex.resolve.lockfile import json_codec
 from pex.targets import LocalInterpreter, Target
-<<<<<<< HEAD
-from pex.testing import PY27, PY38, IntegResults, ensure_python_interpreter, run_pex_command
-=======
 from pex.testing import (
     PY38,
     IntegResults,
@@ -20,7 +17,6 @@
     run_pex_command,
     skip_unless_python27,
 )
->>>>>>> 1be03fed
 from pex.typing import TYPE_CHECKING
 
 if TYPE_CHECKING:
@@ -38,13 +34,8 @@
 
 
 @pytest.fixture
-<<<<<<< HEAD
-def py37():
-    return create_target(PY38)
-=======
 def py38():
     return create_target(ensure_python_interpreter(PY38))
->>>>>>> 1be03fed
 
 
 LOCK_STYLE_SOURCES = json_codec.loads(
