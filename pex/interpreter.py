# Copyright 2014 Pants project contributors (see CONTRIBUTORS.md).
# Licensed under the Apache License, Version 2.0 (see LICENSE).

"""pex support for interacting with interpreters."""

from __future__ import absolute_import

import hashlib
import json
import os
import platform
import re
import subprocess
import sys
import sysconfig
from collections import OrderedDict

from pex import third_party
<<<<<<< HEAD
from pex.common import safe_mkdtemp, safe_rmtree
from pex.compatibility import string
from pex.dist_metadata import DistMetadata, Distribution, Requirement, RequirementParseError
=======
from pex.common import is_exe, safe_mkdtemp, safe_open, safe_rmtree
>>>>>>> 1a1b9aa6
from pex.executor import Executor
from pex.jobs import Job, Retain, SpawnedJob, execute_parallel
from pex.orderedset import OrderedSet
from pex.os import WINDOWS, is_exe
from pex.pep_425 import CompatibilityTags
from pex.pep_508 import MarkerEnvironment
from pex.platforms import Platform
from pex.pyenv import Pyenv
from pex.sysconfig import EXE_EXTENSION, SCRIPT_DIR, script_name
from pex.third_party.packaging import tags
from pex.tracer import TRACER
from pex.typing import TYPE_CHECKING, cast, overload
from pex.util import CacheHelper
from pex.variables import ENV

if TYPE_CHECKING:
    from typing import (
        Any,
        AnyStr,
        Callable,
        Dict,
        Iterable,
        Iterator,
        List,
        Mapping,
        MutableMapping,
        Optional,
        Sequence,
        Text,
        Tuple,
        Union,
    )

    PathFilter = Callable[[str], bool]

    InterpreterIdentificationJobError = Tuple[str, Union[Job.Error, Exception]]
    InterpreterOrJobError = Union["PythonInterpreter", InterpreterIdentificationJobError]

    # N.B.: We convert InterpreterIdentificationJobErrors that result from spawning interpreter
    # identification jobs to these end-user InterpreterIdentificationErrors for display.
    InterpreterIdentificationError = Tuple[str, Text]
    InterpreterOrError = Union["PythonInterpreter", InterpreterIdentificationError]


def calculate_binary_name(
    platform_python_implementation, python_version=None  # type: Optional[Tuple[int, ...]]
):
    # type: (...) -> str
    name = "python"
    if platform_python_implementation == "PyPy":
        name = "pypy"
    if not python_version:
        return name
    return "{name}{version}".format(name=name, version=".".join(map(str, python_version)))


class PythonIdentity(object):
    class Error(Exception):
        pass

    class InvalidError(Error):
        pass

    class UnknownRequirement(Error):
        pass

    ABBR_TO_INTERPRETER_NAME = {
        "pp": "PyPy",
        "cp": "CPython",
    }

    @staticmethod
    def _normalize_macosx_deployment_target(value):
        # type: (Any) -> Optional[str]

        # N.B.: Sometimes MACOSX_DEPLOYMENT_TARGET can be configured as a float.
        # See: https://github.com/pantsbuild/pex/issues/1337
        if value is None:
            return None
        return str(value)

    @classmethod
    def get(cls, binary=None):
        # type: (Optional[str]) -> PythonIdentity

        # N.B.: We should not need to look past `sys.executable` to learn the current interpreter's
        # executable path, but on OSX there has been a bug where the `sys.executable` reported is
        # _not_ the path of the current interpreter executable:
        #   https://bugs.python.org/issue22490#msg283859
        # That case is distinguished by the presence of a `__PYVENV_LAUNCHER__` environment
        # variable as detailed in the Python bug linked above.
        if binary and binary != sys.executable and "__PYVENV_LAUNCHER__" not in os.environ:
            # Here we assume sys.executable is accurate and binary is something like a pyenv shim.
            binary = sys.executable

        supported_tags = tuple(tags.sys_tags())
        preferred_tag = supported_tags[0]

        configured_macosx_deployment_target = cls._normalize_macosx_deployment_target(
            sysconfig.get_config_var("MACOSX_DEPLOYMENT_TARGET")
        )

        # Pex identifies interpreters using a bit of Pex code injected via an extraction of that
        # code under the `PEX_ROOT` adjoined to `sys.path` via `PYTHONPATH`. Pex also exposes the
        # vendored attrs distribution so that its `cache_hash=True` feature can work (see the
        # bottom of pex/third_party/__init__.py where the vendor importer is installed). We ignore
        # such adjoined `sys.path` entries to discover the true base interpreter `sys.path`.
        pythonpath = frozenset(
            os.environ.get("PYTHONPATH", "").split(os.pathsep) + list(third_party.exposed())
        )
        sys_path = [item for item in sys.path if item and item not in pythonpath]

        return cls(
            binary=binary or sys.executable,
            prefix=sys.prefix,
            base_prefix=(
                # Old virtualenv (16 series and lower) sets `sys.real_prefix` in all cases.
                cast("Optional[str]", getattr(sys, "real_prefix", None))
                # Both pyvenv and virtualenv 20+ set `sys.base_prefix` as per
                # https://www.python.org/dev/peps/pep-0405/.
                or cast(str, getattr(sys, "base_prefix", sys.prefix))
            ),
            sys_path=sys_path,
            python_tag=preferred_tag.interpreter,
            abi_tag=preferred_tag.abi,
            platform_tag=preferred_tag.platform,
            version=sys.version_info[:3],
            supported_tags=supported_tags,
            env_markers=MarkerEnvironment.default(),
            configured_macosx_deployment_target=configured_macosx_deployment_target,
        )

    @classmethod
    def decode(cls, encoded):
        TRACER.log("creating PythonIdentity from encoded: %s" % encoded, V=9)
        values = json.loads(encoded)
        if len(values) != 11:
            raise cls.InvalidError("Invalid interpreter identity: %s" % encoded)

        supported_tags = values.pop("supported_tags")

        def iter_tags():
            for (interpreter, abi, platform) in supported_tags:
                yield tags.Tag(interpreter=interpreter, abi=abi, platform=platform)

        # N.B.: Old encoded identities may have numeric values; so we support these and convert
        # back to strings here as needed. See: https://github.com/pantsbuild/pex/issues/1337
        configured_macosx_deployment_target = cls._normalize_macosx_deployment_target(
            values.pop("configured_macosx_deployment_target")
        )

        env_markers = MarkerEnvironment(**values.pop("env_markers"))
        return cls(
            supported_tags=iter_tags(),
            configured_macosx_deployment_target=configured_macosx_deployment_target,
            env_markers=env_markers,
            **values
        )

    @classmethod
    def _find_interpreter_name(cls, python_tag):
        for abbr, interpreter in cls.ABBR_TO_INTERPRETER_NAME.items():
            if python_tag.startswith(abbr):
                return interpreter
        raise ValueError("Unknown interpreter: {}".format(python_tag))

    def __init__(
        self,
        binary,  # type: str
        prefix,  # type: str
        base_prefix,  # type: str
        sys_path,  # type: Iterable[str]
        python_tag,  # type: str
        abi_tag,  # type: str
        platform_tag,  # type: str
        version,  # type: Iterable[int]
        supported_tags,  # type: Iterable[tags.Tag]
        env_markers,  # type: MarkerEnvironment
        configured_macosx_deployment_target,  # type: Optional[str]
    ):
        # type: (...) -> None
        # N.B.: We keep this mapping to support historical values for `distribution` and
        # `requirement` properties.
        self._interpreter_name = self._find_interpreter_name(python_tag)

        self._binary = binary
        self._prefix = prefix
        self._base_prefix = base_prefix
        self._sys_path = tuple(sys_path)
        self._python_tag = python_tag
        self._abi_tag = abi_tag
        self._platform_tag = platform_tag
        self._version = tuple(version)
        self._supported_tags = CompatibilityTags(tags=supported_tags)
        self._env_markers = env_markers
        self._configured_macosx_deployment_target = configured_macosx_deployment_target

    def encode(self):
        values = dict(
            binary=self._binary,
            prefix=self._prefix,
            base_prefix=self._base_prefix,
            sys_path=self._sys_path,
            python_tag=self._python_tag,
            abi_tag=self._abi_tag,
            platform_tag=self._platform_tag,
            version=self._version,
            supported_tags=[
                (tag.interpreter, tag.abi, tag.platform) for tag in self._supported_tags
            ],
            env_markers=self._env_markers.as_dict(),
            configured_macosx_deployment_target=self._configured_macosx_deployment_target,
        )
        return json.dumps(values, sort_keys=True)

    @property
    def binary(self):
        return self._binary

    @property
    def prefix(self):
        # type: () -> str
        return self._prefix

    @property
    def base_prefix(self):
        # type: () -> str
        return self._base_prefix

    @property
    def sys_path(self):
        # type: () -> Tuple[str, ...]
        return self._sys_path

    @property
    def python_tag(self):
        return self._python_tag

    @property
    def abi_tag(self):
        return self._abi_tag

    @property
    def platform_tag(self):
        return self._platform_tag

    @property
    def version(self):
        # type: () -> Tuple[int, int, int]
        """The interpreter version as a normalized tuple.

        Consistent with `sys.version_info`, the tuple corresponds to `<major>.<minor>.<micro>`.
        """
        return cast("Tuple[int, int, int]", self._version)

    @property
    def version_str(self):
        # type: () -> str
        return ".".join(map(str, self.version))

    @property
    def supported_tags(self):
        # type: () -> CompatibilityTags
        return self._supported_tags

    @property
    def env_markers(self):
        # type: () -> MarkerEnvironment
        return self._env_markers

    @property
    def configured_macosx_deployment_target(self):
        # type: () -> Optional[str]
        return self._configured_macosx_deployment_target

    @property
    def interpreter(self):
        return self._interpreter_name

    def iter_supported_platforms(self):
        # type: () -> Iterator[Platform]
        """All platforms supported by the associated interpreter ordered from most specific to
        least."""
        yield Platform(
            platform=self._platform_tag,
            impl=self.python_tag[:2],
            version=self.version_str,
            version_info=self.version,
            abi=self.abi_tag,
        )
        for tag in self._supported_tags:
            yield Platform.from_tag(tag)

<<<<<<< HEAD
    @classmethod
    def parse_requirement(
        cls,
        requirement,  # type: Union[Requirement, str]
        default_interpreter="CPython",  # type: str
    ):
        # type: (...) -> Requirement
        if isinstance(requirement, Requirement):
            return requirement
        elif isinstance(requirement, string):
            try:
                return Requirement.parse(requirement)
            except RequirementParseError:
                try:
                    return Requirement.parse("%s%s" % (default_interpreter, requirement))
                except RequirementParseError:
                    raise ValueError("Unknown requirement string: %s" % requirement)
        else:
            raise ValueError("Unknown requirement type: %r" % (requirement,))

    def matches(self, requirement):
        """Given a Requirement, check if this interpreter matches."""
        try:
            requirement = self.parse_requirement(requirement, self._interpreter_name)
        except ValueError as e:
            raise self.UnknownRequirement(str(e))
        return self.distribution in requirement

=======
>>>>>>> 1a1b9aa6
    def binary_name(self, version_components=2):
        # type: (int) -> str
        return calculate_binary_name(
            platform_python_implementation=self._interpreter_name,
            python_version=self._version[:version_components] if version_components > 0 else None,
        )

    def hashbang(self):
        # type: () -> str
        return "#!/usr/bin/env {}".format(
            self.binary_name(
                version_components=0
                if self._interpreter_name == "PyPy" and self.version[0] == 2
                else 2
            )
        )

    @property
    def python(self):
        # type: () -> str
        # return the python version in the format of the 'python' key for distributions
        # specifically, '2.7', '3.2', etc.
        return "%d.%d" % (self.version[0:2])

    def __str__(self):
        # type: () -> str
        # N.B.: Kept as distinct from __repr__ to support legacy str(identity) used by Pants v1 when
        # forming cache locations.
        return "{interpreter_name}-{major}.{minor}.{patch}".format(
            interpreter_name=self._interpreter_name,
            major=self._version[0],
            minor=self._version[1],
            patch=self._version[2],
        )

    def __repr__(self):
        # type: () -> str
        return (
            "{type}({binary!r}, {python_tag!r}, {abi_tag!r}, {platform_tag!r}, {version!r})".format(
                type=self.__class__.__name__,
                binary=self._binary,
                python_tag=self._python_tag,
                abi_tag=self._abi_tag,
                platform_tag=self._platform_tag,
                version=self._version,
            )
        )

    def _tup(self):
        return self._binary, self._python_tag, self._abi_tag, self._platform_tag, self._version

    def __eq__(self, other):
        if type(other) is not type(self):
            return NotImplemented
        return self._tup() == other._tup()

    def __hash__(self):
        # type: () -> int
        return hash(self._tup())


class PythonInterpreter(object):
    _REGEXEN = (
        # NB: OSX ships python binaries named Python with a capital-P; so we allow for this.
        re.compile(r"^Python{extension}$".format(extension=re.escape(EXE_EXTENSION))),
        re.compile(
            r"""
            ^
            (?:
                python |
                pypy
            )
            (?:
                # Major version
                [2-9]
                (?:.
                    # Minor version
                    [0-9]+
                    # Some distributions include a suffix on the interpreter name, similar to
                    # PEP-3149. For example, Gentoo has /usr/bin/python3.6m to indicate it was
                    # built with pymalloc
                    [a-z]?
                )?
            )?
            {extension}
            $
            """.format(
                extension=re.escape(EXE_EXTENSION)
            ),
            flags=re.VERBOSE,
        ),
    )

    _PYTHON_INTERPRETER_BY_NORMALIZED_PATH = {}  # type: Dict

    @staticmethod
    def _get_pyvenv_cfg(path):
        # type: (str) -> Optional[str]
        # See: https://www.python.org/dev/peps/pep-0405/#specification
        pyvenv_cfg_path = os.path.join(path, "pyvenv.cfg")
        if os.path.isfile(pyvenv_cfg_path):
            with open(pyvenv_cfg_path) as fp:
                for line in fp:
                    name, _, value = line.partition("=")
                    if name.strip() == "home":
                        return pyvenv_cfg_path
        return None

    @classmethod
    def _find_pyvenv_cfg(cls, maybe_venv_python_binary):
        # type: (str) -> Optional[str]
        # A pyvenv is identified by a pyvenv.cfg file with a home key in one of the two following
        # directory layouts:
        #
        # 1. <venv dir>/
        #      bin/
        #        pyvenv.cfg
        #        python*
        #
        # 2. <venv dir>/
        #      pyvenv.cfg
        #      bin/
        #        python*
        #
        # In practice, we see layout 2 in the wild, but layout 1 is also allowed by the spec.
        #
        # See: # See: https://www.python.org/dev/peps/pep-0405/#specification
        maybe_venv_bin_dir = os.path.dirname(maybe_venv_python_binary)
        pyvenv_cfg = cls._get_pyvenv_cfg(maybe_venv_bin_dir)
        if not pyvenv_cfg:
            maybe_venv_dir = os.path.dirname(maybe_venv_bin_dir)
            pyvenv_cfg = cls._get_pyvenv_cfg(maybe_venv_dir)
        return pyvenv_cfg

    @classmethod
    def _resolve_pyvenv_canonical_python_binary(
        cls,
        real_binary,  # type: str
        maybe_venv_python_binary,  # type: str
    ):
        # type: (...) -> Optional[str]
        maybe_venv_python_binary = os.path.abspath(maybe_venv_python_binary)
        if not os.path.islink(maybe_venv_python_binary):
            return None

        pyvenv_cfg = cls._find_pyvenv_cfg(maybe_venv_python_binary)
        if pyvenv_cfg is None:
            return None

        while os.path.islink(maybe_venv_python_binary):
            resolved = os.readlink(maybe_venv_python_binary)
            if not os.path.isabs(resolved):
                resolved = os.path.abspath(
                    os.path.join(os.path.dirname(maybe_venv_python_binary), resolved)
                )
            if os.path.dirname(resolved) == os.path.dirname(maybe_venv_python_binary):
                maybe_venv_python_binary = resolved
            else:
                # We've escaped the venv bin dir; so the last resolved link was the
                # canonical venv Python binary.
                #
                # For example, for:
                #   ./venv/bin/
                #     python -> python3.8
                #     python3 -> python3.8
                #     python3.8 -> /usr/bin/python3.8
                #
                # We want to resolve each of ./venv/bin/python{,3{,.8}} to the canonical
                # ./venv/bin/python3.8 which is the symlink that points to the home binary.
                break
        return maybe_venv_python_binary

    @classmethod
    def canonicalize_path(cls, path):
        # type: (str) -> str
        """Canonicalize a potential Python interpreter path.

        This will return a path-equivalent of the given `path` in canonical form for use in cache
        keys.

        N.B.: If the path is a venv symlink it will not be fully de-referenced in order to maintain
        fidelity with the requested venv Python binary choice.
        """
        real_binary = os.path.realpath(path)

        # If the path is a PEP-405 venv interpreter symlink we do not want to resolve outside of the
        # venv in order to stay faithful to the binary path choice.
        return (
            cls._resolve_pyvenv_canonical_python_binary(
                real_binary=real_binary, maybe_venv_python_binary=path
            )
            or real_binary
        )

    class Error(Exception):
        pass

    class IdentificationError(Error):
        pass

    class InterpreterNotFound(Error):
        pass

    @staticmethod
    def latest_release_of_min_compatible_version(interps):
        # type: (Iterable[PythonInterpreter]) -> PythonInterpreter
        """Find the minimum major version, but use the most recent micro version within that minor
        version.

        That is, prefer 3.6.1 over 3.6.0, and prefer both over 3.7.*.
        """
        assert interps, "No interpreters passed to `PythonInterpreter.safe_min()`"
        return min(
            interps, key=lambda interp: (interp.version[0], interp.version[1], -interp.version[2])
        )

    @classmethod
    def get(cls):
        # type: () -> PythonInterpreter
        return cls.from_binary(sys.executable)

    @staticmethod
    def _paths(paths=None):
        # type: (Optional[Iterable[str]]) -> Iterable[str]
        # NB: If `paths=[]`, we will not read $PATH.
        return OrderedSet(paths if paths is not None else os.getenv("PATH", "").split(os.pathsep))

    @classmethod
    def iter(cls, paths=None):
        # type: (Optional[Iterable[str]]) -> Iterator[PythonInterpreter]
        """Iterate all valid interpreters found in `paths`.

        NB: The paths can either be directories to search for python binaries or the paths of python
        binaries themselves.

        :param paths: The paths to look for python interpreters; by default the `PATH`.
        """
        return cls._filter(cls._find(cls._paths(paths=paths)))

    @classmethod
    def iter_candidates(cls, paths=None, path_filter=None):
        # type: (Optional[Iterable[str]], Optional[PathFilter]) -> Iterator[InterpreterOrError]
        """Iterate all likely interpreters found in `paths`.

        NB: The paths can either be directories to search for python binaries or the paths of python
        binaries themselves.

        :param paths: The paths to look for python interpreters; by default the `PATH`.
        :param path_filter: An optional predicate to test whether a candidate interpreter's binary
                            path is acceptable.
        :return: A heterogeneous iterator over valid interpreters and (python, error) invalid
                 python binary tuples.
        """
        failed_interpreters = OrderedDict()  # type: MutableMapping[str, Text]

        def iter_interpreters():
            # type: () -> Iterator[PythonInterpreter]
            for candidate in cls._find(
                cls._paths(paths=paths), path_filter=path_filter, error_handler=Retain[str]()
            ):
                if isinstance(candidate, cls):
                    yield candidate
                else:
                    python, exception = cast("InterpreterIdentificationJobError", candidate)
                    if isinstance(exception, Job.Error) and exception.stderr:
                        # We spawned a subprocess to identify the interpreter but the interpreter
                        # could not run our identification code meaning the interpreter is either
                        # broken or old enough that it either can't parse our identification code
                        # or else provide stdlib modules we expect. The stderr should indicate the
                        # broken-ness appropriately.
                        failed_interpreters[python] = exception.stderr.strip()
                    else:
                        # We couldn't even spawn a subprocess to identify the interpreter. The
                        # likely OSError should help identify the underlying issue.
                        failed_interpreters[python] = repr(exception)

        for interpreter in cls._filter(iter_interpreters()):
            yield interpreter

        for python, error in failed_interpreters.items():
            yield python, error

    @classmethod
    def all(cls, paths=None):
        # type: (Optional[Iterable[str]]) -> Iterable[PythonInterpreter]
        return list(cls.iter(paths=paths))

    @classmethod
    def _create_isolated_cmd(
        cls,
        binary,  # type: str
        args=None,  # type: Optional[Iterable[str]]
        pythonpath=None,  # type: Optional[Iterable[str]]
        env=None,  # type: Optional[Mapping[str, str]]
    ):
        # type: (...) -> Tuple[Iterable[str], Mapping[str, str]]
        cmd = [binary]

        # Don't add the user site directory to `sys.path`.
        #
        # Additionally, it would be nice to pass `-S` to disable adding site-packages but unfortunately
        # some python distributions include portions of the standard library there.
        cmd.append("-s")

        env = cls._sanitized_environment(env=env)
        pythonpath = list(pythonpath or ())
        if pythonpath:
            env["PYTHONPATH"] = os.pathsep.join(pythonpath)
        else:
            # Turn off reading of PYTHON* environment variables.
            cmd.append("-E")

        if args:
            cmd.extend(args)

        rendered_command = " ".join(cmd)
        if pythonpath:
            rendered_command = "PYTHONPATH={} {}".format(env["PYTHONPATH"], rendered_command)
        TRACER.log("Executing: {}".format(rendered_command), V=3)

        return cmd, env

    # We use () as the unset sentinel for this lazily calculated cached value. The cached value
    # itself should always be Optional[Pyenv].
    #
    # N.B.: The empty tuple type is not represented as Tuple[] as you might naivly guess but
    # instead as Tuple[()].
    #
    # See:
    # + https://github.com/python/mypy/issues/4211
    # + https://www.python.org/dev/peps/pep-0484/#the-typing-module
    _PYENV = ()  # type: Union[Tuple[()],Optional[Pyenv]]

    @classmethod
    def _pyenv(cls):
        # type: () -> Optional[Pyenv]
        if isinstance(cls._PYENV, tuple):
            cls._PYENV = Pyenv.find()
        return cls._PYENV

    @classmethod
    def _resolve_pyenv_shim(
        cls,
        binary,  # type: str
        pyenv=None,  # type: Optional[Pyenv]
    ):
        # type: (...) -> Optional[str]

        pyenv = pyenv or cls._pyenv()
        if pyenv is not None:
            shim = pyenv.as_shim(binary)
            if shim is not None:
                python = shim.select_version()
                if python is None:
                    TRACER.log("Detected inactive pyenv shim: {}.".format(shim), V=3)
                else:
                    TRACER.log("Detected pyenv shim activated to {}: {}.".format(python, shim), V=3)
                return python
        return binary

    INTERP_INFO_FILE = "INTERP-INFO"

    @classmethod
    def _spawn_from_binary_external(cls, binary):
        # type: (str) -> SpawnedJob[PythonInterpreter]

        def create_interpreter(
            stdout,  # type: bytes
            check_binary=False,  # type: bool
        ):
            # type: (...) -> PythonInterpreter
            identity = stdout.decode("utf-8").strip()
            if not identity:
                raise cls.IdentificationError("Could not establish identity of {}.".format(binary))
            interpreter = cls(PythonIdentity.decode(identity))
            # We should not need to check this since binary == interpreter.binary should always be
            # true, but historically this could be untrue as noted in `PythonIdentity.get`.
            if check_binary and not os.path.exists(interpreter.binary):
                raise cls.InterpreterNotFound(
                    "Cached interpreter for {} reports a binary of {}, which could not be found".format(
                        binary, interpreter.binary
                    )
                )
            return interpreter

        # Part of the PythonInterpreter data are environment markers that depend on the current OS
        # release. That data can change when the OS is upgraded but (some of) the installed interpreters
        # remain the same. As such, include the OS in the hash structure for cached interpreters.
        os_digest = hashlib.sha1()
        for os_identifier in platform.release(), platform.version():
            os_digest.update(os_identifier.encode("utf-8"))
        os_hash = os_digest.hexdigest()

        interpreter_cache_dir = os.path.join(ENV.PEX_ROOT, "interpreters")
        os_cache_dir = os.path.join(interpreter_cache_dir, os_hash)
        if os.path.isdir(interpreter_cache_dir) and not os.path.isdir(os_cache_dir):
            with TRACER.timed("GCing interpreter cache from prior OS version"):
                safe_rmtree(interpreter_cache_dir)

        interpreter_hash = CacheHelper.hash(binary)

        # Some distributions include more than one copy of the same interpreter via a hard link (e.g.:
        # python3.7 is a hardlink to python3.7m). To ensure a deterministic INTERP-INFO file we must
        # emit a separate INTERP-INFO for each link since INTERP-INFO contains the interpreter path and
        # would otherwise be unstable.
        #
        # See cls._REGEXEN for a related affordance.
        #
        # N.B.: The path for --venv mode interpreters can be quite long; so we just used a fixed
        # length hash of the interpreter binary path to ensure uniqueness and not run afoul of file
        # name length limits.
        path_id = hashlib.sha1(binary.encode("utf-8")).hexdigest()

        cache_dir = os.path.join(os_cache_dir, interpreter_hash, path_id)
        cache_file = os.path.join(cache_dir, cls.INTERP_INFO_FILE)
        if os.path.isfile(cache_file):
            try:
                with open(cache_file, "rb") as fp:
                    return SpawnedJob.completed(create_interpreter(fp.read(), check_binary=True))
            except (IOError, OSError, cls.Error, PythonIdentity.Error):
                safe_rmtree(cache_dir)
                return cls._spawn_from_binary_external(binary)
        else:
            pythonpath = third_party.expose(["pex"])
            cmd, env = cls._create_isolated_cmd(
                binary, args=["-m", "pex.interpreter_identify", cache_dir], pythonpath=pythonpath
            )
            # Ensure the `.` implicit PYTHONPATH entry contains no Pex code (of a different version)
            # that might interfere with the behavior we expect in the script above.
            cwd = safe_mkdtemp()
            process = Executor.open_process(
                cmd, env=env, stdout=subprocess.PIPE, stderr=subprocess.PIPE, cwd=cwd
            )
            job = Job(command=cmd, process=process, finalizer=lambda _: safe_rmtree(cwd))
            return SpawnedJob.file(job, output_file=cache_file, result_func=create_interpreter)

    @classmethod
    def _expand_path(cls, path):
        if os.path.isfile(path):
            return [path]
        elif os.path.isdir(path):
            return sorted(os.path.join(path, fn) for fn in os.listdir(path))
        return []

    @classmethod
    def from_env(
        cls,
        hashbang,  # type: str
        paths=None,  # type: Optional[Iterable[str]]
    ):
        # type: (...) -> Optional[PythonInterpreter]
        """Resolve a PythonInterpreter as /usr/bin/env would.

        :param hashbang: A string, e.g. "python3.3" representing some binary on the search path.
        :param paths: The search path to use; defaults to $PATH.
        :return: the first matching interpreter found or `None`.
        """

        def hashbang_matches(fn):
            basefile = os.path.basename(fn)
            return hashbang == basefile

        for interpreter in cls._identify_interpreters(
            filter=hashbang_matches, error_handler=None, paths=paths
        ):
            return interpreter
        return None

    @classmethod
    def _spawn_from_binary(cls, binary):
        # type: (str) -> SpawnedJob[PythonInterpreter]
        canonicalized_binary = cls.canonicalize_path(binary)
        if not os.path.exists(canonicalized_binary):
            raise cls.InterpreterNotFound(
                "The interpreter path {} does not exist.".format(canonicalized_binary)
            )

        # N.B.: The cache is written as the last step in PythonInterpreter instance initialization.
        cached_interpreter = cls._PYTHON_INTERPRETER_BY_NORMALIZED_PATH.get(canonicalized_binary)
        if cached_interpreter is not None:
            return SpawnedJob.completed(cached_interpreter)
        if canonicalized_binary == cls.canonicalize_path(sys.executable):
            current_interpreter = cls(PythonIdentity.get())
            return SpawnedJob.completed(current_interpreter)
        return cls._spawn_from_binary_external(canonicalized_binary)

    @classmethod
    def from_binary(
        cls,
        binary,  # type: str
        pyenv=None,  # type: Optional[Pyenv]
    ):
        # type: (...) -> PythonInterpreter
        """Create an interpreter from the given `binary`.

        :param binary: The path to the python interpreter binary.
        :param pyenv: A custom Pyenv installation for handling pyenv shim identification.
                      Auto-detected by default.
        :return: an interpreter created from the given `binary`.
        """
        python = cls._resolve_pyenv_shim(binary, pyenv=pyenv)
        if python is None:
            raise cls.IdentificationError("The pyenv shim at {} is not active.".format(binary))

        try:
            return cast(PythonInterpreter, cls._spawn_from_binary(python).await_result())
        except Job.Error as e:
            raise cls.IdentificationError("Failed to identify {}: {}".format(binary, e))

    @classmethod
    def _matches_binary_name(cls, path):
        # type: (str) -> bool
        basefile = os.path.basename(path)
        return any(matcher.match(basefile) is not None for matcher in cls._REGEXEN)

    @overload
    @classmethod
    def _find(cls, paths):
        # type: (Iterable[str]) -> Iterator[PythonInterpreter]
        pass

    @overload
    @classmethod
    def _find(
        cls,
        paths,  # type: Iterable[str]
        error_handler,  # type: Retain[str]
        path_filter=None,  # type: Optional[PathFilter]
    ):
        # type: (...) -> Iterator[InterpreterOrJobError]
        pass

    @classmethod
    def _find(
        cls,
        paths,  # type: Iterable[str]
        error_handler=None,  # type: Optional[Retain[str]]
        path_filter=None,  # type: Optional[PathFilter]
    ):
        # type: (...) -> Union[Iterator[PythonInterpreter], Iterator[InterpreterOrJobError]]
        """Given a list of files or directories, try to detect python interpreters amongst them.

        Returns an iterator over PythonInterpreter objects.
        """
        return cls._identify_interpreters(
            filter=path_filter or cls._matches_binary_name, paths=paths, error_handler=error_handler
        )

    @overload
    @classmethod
    def _identify_interpreters(
        cls,
        filter,  # type: PathFilter
        error_handler,  # type: None
        paths=None,  # type: Optional[Iterable[str]]
    ):
        # type: (...) -> Iterator[PythonInterpreter]
        pass

    @overload
    @classmethod
    def _identify_interpreters(
        cls,
        filter,  # type: PathFilter
        error_handler,  # type: Retain[str]
        paths=None,  # type: Optional[Iterable[str]]
    ):
        # type: (...) -> Iterator[InterpreterOrJobError]
        pass

    @classmethod
    def _identify_interpreters(
        cls,
        filter,  # type: PathFilter
        error_handler=None,  # type: Optional[Retain[str]]
        paths=None,  # type: Optional[Iterable[str]]
    ):
        # type: (...) -> Union[Iterator[PythonInterpreter], Iterator[InterpreterOrJobError]]
        def iter_candidates():
            # type: () -> Iterator[str]
            for path in cls._paths(paths=paths):
                for fn in cls._expand_path(path):
                    if filter(fn):
                        binary = cls._resolve_pyenv_shim(fn)
                        if binary:
                            yield binary

        results = execute_parallel(
            inputs=OrderedSet(iter_candidates()),
            spawn_func=cls._spawn_from_binary,
            error_handler=error_handler,
        )
        return cast("Union[Iterator[PythonInterpreter], Iterator[InterpreterOrJobError]]", results)

    @classmethod
    def _filter(cls, pythons):
        # type: (Iterable[PythonInterpreter]) -> Iterator[PythonInterpreter]
        """Filters duplicate python interpreters and versions we don't support.

        Returns an iterator over PythonInterpreters.
        """
        MAJOR, MINOR, SUBMINOR = range(3)

        def version_filter(version):
            # type: (Tuple[int, int, int]) -> bool
            return (
                version[MAJOR] == 2
                and version[MINOR] >= 7
                or version[MAJOR] == 3
                and version[MINOR] >= 5
            )

        seen = set()
        for interp in pythons:
            version = interp.identity.version
            identity = version, interp.identity.abi_tag
            if identity not in seen and version_filter(version):
                seen.add(identity)
                yield interp

    @classmethod
    def _sanitized_environment(cls, env=None):
        # type: (Optional[Mapping[str, str]]) -> Dict[str, str]
        # N.B. This is merely a hack because sysconfig.py on the default OS X
        # installation of 2.7 breaks. See: https://bugs.python.org/issue9516
        env_copy = dict(env or os.environ)
        env_copy.pop("MACOSX_DEPLOYMENT_TARGET", None)
        return env_copy

    def __init__(self, identity):
        # type: (PythonIdentity) -> None
        """Construct a PythonInterpreter.

        You should probably use `PythonInterpreter.from_binary` instead.
        """
        self._identity = identity
        self._binary = self.canonicalize_path(self.identity.binary)

        self._supported_platforms = None

        self._PYTHON_INTERPRETER_BY_NORMALIZED_PATH[self._binary] = self

    @property
    def binary(self):
        # type: () -> str
        return self._binary

    @property
    def is_venv(self):
        # type: () -> bool
        """Return `True` if this interpreter is homed in a virtual environment."""
        return self._identity.prefix != self._identity.base_prefix

    @property
    def prefix(self):
        # type: () -> str
        """Return the `sys.prefix` of this interpreter.

        For virtual environments, this will be the virtual environment directory itself.
        """
        return self._identity.prefix

    @property
    def sys_path(self):
        # type: () -> Tuple[str, ...]
        """Return the interpreter's `sys.path`.

        The implicit `$PWD` entry and any entries injected via PYTHONPATH or in the user site
        directory are excluded such that the `sys.path` presented is the base interpreter `sys.path`
        with no adornments.
        """
        return self._identity.sys_path

    class BaseInterpreterResolutionError(Exception):
        """Indicates the base interpreter for a virtual environment could not be resolved."""

    def resolve_base_interpreter(self):
        # type: () -> PythonInterpreter
        """Finds the base system interpreter used to create a virtual environment.

        If this interpreter is not homed in a virtual environment, returns itself.
        """
        if not self.is_venv:
            return self

        # In the case of PyPy, the <base_prefix> dir might contain one of the following:
        #
        # 1. On a system with PyPy 2.7 series and one PyPy 3.x series
        # bin/
        #   pypy
        #   pypy3
        #
        # 2. On a system with PyPy 2.7 series and more than one PyPy 3.x series
        # bin/
        #   pypy
        #   pypy3
        #   pypy3.6
        #   pypy3.7
        #
        # In both cases, bin/pypy is a 2.7 series interpreter. In case 2 bin/pypy3 could be either
        # PyPy 3.6 series or PyPy 3.7 series. In order to ensure we pick the correct base executable
        # of a PyPy virtual environment, we always try to resolve the most specific basename first
        # to the least specific basename last and we also verify that, if the basename resolves, it
        # resolves to an equivalent interpreter. We employ the same strategy for CPython, but only
        # for uniformity in the algorithm. It appears to always be the case for CPython that
        # python<major>.<minor> is present in any given <prefix>/bin/ directory; so the algorithm
        # gets a hit on 1st try for CPython binaries incurring ~no extra overhead.

        version = self._identity.version
        abi_tag = self._identity.abi_tag

        prefix = "pypy" if self._identity.interpreter == "PyPy" else "python"
        suffixes = ("{}.{}".format(version[0], version[1]), str(version[0]), "")
        candidate_binaries = tuple(
            script_name("{}{}".format(prefix, suffix)) for suffix in suffixes
        )

        def iter_base_candidate_binary_paths(interpreter):
            # type: (PythonInterpreter) -> Iterator[str]
            # TODO(John Sirois): XXX: Is this always right on Windows?
            bin_dir = (
                interpreter._identity.base_prefix
                if WINDOWS
                else os.path.join(interpreter._identity.base_prefix, SCRIPT_DIR)
            )
            for candidate_binary in candidate_binaries:
                candidate_binary_path = os.path.join(bin_dir, candidate_binary)
                if is_exe(candidate_binary_path):
                    yield candidate_binary_path

        def is_same_interpreter(interpreter):
            # type: (PythonInterpreter) -> bool
            identity = interpreter._identity
            return identity.version == version and identity.abi_tag == abi_tag

        resolution_path = []  # type: List[str]
        base_interpreter = self
        while base_interpreter.is_venv:
            resolved = None  # type: Optional[PythonInterpreter]
            for candidate_path in iter_base_candidate_binary_paths(base_interpreter):
                resolved_interpreter = self.from_binary(candidate_path)
                if is_same_interpreter(resolved_interpreter):
                    resolved = resolved_interpreter
                    break
            if resolved is None:
                message = [
                    "Failed to resolve the base interpreter for the virtual environment at "
                    "{venv_dir}.".format(venv_dir=self._identity.prefix)
                ]
                if resolution_path:
                    message.append(
                        "Resolved through {path}".format(
                            path=" -> ".join(binary for binary in resolution_path)
                        )
                    )
                message.append(
                    "Search of base_prefix {} found no equivalent interpreter for {}".format(
                        base_interpreter._identity.base_prefix, base_interpreter._binary
                    )
                )
                raise self.BaseInterpreterResolutionError("\n".join(message))
            base_interpreter = resolved_interpreter
            resolution_path.append(base_interpreter.binary)
        return base_interpreter

    @property
    def identity(self):
        # type: () -> PythonIdentity
        return self._identity

    @property
    def python(self):
        return self._identity.python

    @property
    def version(self):
        return self._identity.version

    @property
    def version_string(self):
        # type: () -> str
        return str(self._identity)

    @property
    def platform(self):
        # type: () -> Platform
        """The most specific platform of this interpreter."""
        return next(self._identity.iter_supported_platforms())

    @property
    def supported_platforms(self):
        """All platforms supported by this interpreter.

        :rtype: frozenset of :class:`Platform`
        """
        if self._supported_platforms is None:
            self._supported_platforms = frozenset(self._identity.iter_supported_platforms())
        return self._supported_platforms

    def create_isolated_cmd(
        self,
        args=None,  # type: Optional[Iterable[str]]
        pythonpath=None,  # type: Optional[Iterable[str]]
        env=None,  # type: Optional[Mapping[str, str]]
    ):
        # type: (...) -> Tuple[Iterable[str], Mapping[str, str]]
        env_copy = dict(env or os.environ)

        if self._identity.configured_macosx_deployment_target:
            # System interpreters on mac have a history of bad configuration from one source or
            # another. See `cls._sanitized_environment` for one example of this.
            #
            # When a Python interpreter is used to build platform specific wheels on a mac, it needs
            # to report a platform of `macosx-X.Y-<machine>` to conform to PEP-425 & PyPAs
            # `packaging` tags library. The X.Y release is derived from the MACOSX_DEPLOYMENT_TARGET
            # sysconfig (Makefile) variable. Sometimes the configuration is provided by a user
            # building a custom Python. See https://github.com/pypa/wheel/issues/385 for an example
            # where MACOSX_DEPLOYMENT_TARGET is set to 11. Other times the configuration is provided
            # by the system maintainer (Apple). See https://github.com/pantsbuild/pants/issues/11061
            # for an example of this via XCode 12s system Python 3.8 interpreter which reports
            # 10.14.6.
            release = self._identity.configured_macosx_deployment_target
            version = release.split(".")
            if len(version) == 1:
                release = "{}.0".format(version[0])
            elif len(version) > 2:
                release = ".".join(version[:2])

            if release != self._identity.configured_macosx_deployment_target:
                osname, _, machine = sysconfig.get_platform().split("-")
                pep425_compatible_platform = "{osname}-{release}-{machine}".format(
                    osname=osname, release=release, machine=machine
                )
                # An undocumented feature of `sysconfig.get_platform()` is respect for the
                # _PYTHON_HOST_PLATFORM environment variable. We can fix up badly configured macOS
                # interpreters by influencing the platform this way, which is enough to get wheels
                # building with proper platform tags. This is supported for the CPythons we support:
                # + https://github.com/python/cpython/blob/v2.7.18/Lib/sysconfig.py#L567-L569
                # ... through ...
                # + https://github.com/python/cpython/blob/v3.9.2/Lib/sysconfig.py#L652-L654
                TRACER.log(
                    "Correcting mis-configured MACOSX_DEPLOYMENT_TARGET of {} to {} corresponding "
                    "to a valid PEP-425 platform of {} for {}.".format(
                        self._identity.configured_macosx_deployment_target,
                        release,
                        pep425_compatible_platform,
                        self,
                    )
                )
                env_copy.update(_PYTHON_HOST_PLATFORM=pep425_compatible_platform)

        return self._create_isolated_cmd(
            self.binary, args=args, pythonpath=pythonpath, env=env_copy
        )

    def execute(
        self,
        args=None,  # type: Optional[Iterable[str]]
        stdin_payload=None,  # type: Optional[AnyStr]
        pythonpath=None,  # type: Optional[Iterable[str]]
        env=None,  # type: Optional[Mapping[str, str]]
        **kwargs  # type: Any
    ):
        # type: (...) -> Tuple[Iterable[str], str, str]
        cmd, env = self.create_isolated_cmd(args=args, pythonpath=pythonpath, env=env)
        stdout, stderr = Executor.execute(cmd, stdin_payload=stdin_payload, env=env, **kwargs)
        return cmd, stdout, stderr

    def open_process(
        self,
        args=None,  # type: Optional[Iterable[str]]
        pythonpath=None,  # type: Optional[Iterable[str]]
        env=None,  # type: Optional[Mapping[str, str]]
        **kwargs  # type: Any
    ):
        # type: (...) -> Tuple[Iterable[str], subprocess.Popen]
        cmd, env = self.create_isolated_cmd(args=args, pythonpath=pythonpath, env=env)
        process = Executor.open_process(cmd, env=env, **kwargs)
        return cmd, process

    def __hash__(self):
        return hash(self._binary)

    def __eq__(self, other):
        if type(other) is not type(self):
            return NotImplemented
        return self._binary == other._binary

    def __repr__(self):
        return "{type}({binary!r}, {identity!r})".format(
            type=self.__class__.__name__, binary=self._binary, identity=self._identity
        )


def spawn_python_job(
    args,  # type: Iterable[str]
    env=None,  # type: Optional[Mapping[str, str]]
    interpreter=None,  # type: Optional[PythonInterpreter]
    expose=None,  # type: Optional[Sequence[str]]
    pythonpath=None,  # type: Optional[Iterable[str]]
    **subprocess_kwargs  # type: Any
):
    # type: (...) -> Job
    """Spawns a python job.

    :param args: The arguments to pass to the python interpreter.
    :param env: The environment to spawn the python interpreter process in. Defaults to the ambient
                environment.
    :param interpreter: The interpreter to use to spawn the python job. Defaults to the current
                        interpreter.
    :param expose: The names of any vendored distributions to expose to the spawned python process.
                   These will be appended to `pythonpath` if passed.
    :param pythonpath: The PYTHONPATH to expose to the spawned python process. These will be
                       pre-pended to the `expose` path if passed.
    :param subprocess_kwargs: Any additional :class:`subprocess.Popen` kwargs to pass through.
    :returns: A job handle to the spawned python process.
    """
    pythonpath = list(pythonpath or ())
    subprocess_env = dict(env or os.environ)
    if expose:
        # In order to expose vendored distributions with their un-vendored import paths in-tact, we
        # need to set `__PEX_UNVENDORED__`. See: vendor.__main__.ImportRewriter._modify_import.
        subprocess_env["__PEX_UNVENDORED__"] = "1"

        pythonpath.extend(third_party.expose(expose))

    interpreter = interpreter or PythonInterpreter.get()
    cmd, process = interpreter.open_process(
        args=args, pythonpath=pythonpath, env=subprocess_env, **subprocess_kwargs
    )
    return Job(command=cmd, process=process)<|MERGE_RESOLUTION|>--- conflicted
+++ resolved
@@ -16,13 +16,7 @@
 from collections import OrderedDict
 
 from pex import third_party
-<<<<<<< HEAD
 from pex.common import safe_mkdtemp, safe_rmtree
-from pex.compatibility import string
-from pex.dist_metadata import DistMetadata, Distribution, Requirement, RequirementParseError
-=======
-from pex.common import is_exe, safe_mkdtemp, safe_open, safe_rmtree
->>>>>>> 1a1b9aa6
 from pex.executor import Executor
 from pex.jobs import Job, Retain, SpawnedJob, execute_parallel
 from pex.orderedset import OrderedSet
@@ -316,37 +310,6 @@
         for tag in self._supported_tags:
             yield Platform.from_tag(tag)
 
-<<<<<<< HEAD
-    @classmethod
-    def parse_requirement(
-        cls,
-        requirement,  # type: Union[Requirement, str]
-        default_interpreter="CPython",  # type: str
-    ):
-        # type: (...) -> Requirement
-        if isinstance(requirement, Requirement):
-            return requirement
-        elif isinstance(requirement, string):
-            try:
-                return Requirement.parse(requirement)
-            except RequirementParseError:
-                try:
-                    return Requirement.parse("%s%s" % (default_interpreter, requirement))
-                except RequirementParseError:
-                    raise ValueError("Unknown requirement string: %s" % requirement)
-        else:
-            raise ValueError("Unknown requirement type: %r" % (requirement,))
-
-    def matches(self, requirement):
-        """Given a Requirement, check if this interpreter matches."""
-        try:
-            requirement = self.parse_requirement(requirement, self._interpreter_name)
-        except ValueError as e:
-            raise self.UnknownRequirement(str(e))
-        return self.distribution in requirement
-
-=======
->>>>>>> 1a1b9aa6
     def binary_name(self, version_components=2):
         # type: (int) -> str
         return calculate_binary_name(
